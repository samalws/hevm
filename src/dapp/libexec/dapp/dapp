#!/usr/bin/env bash
<<<<<<< HEAD
### dapp -- command-line Ethereum dapp tools
### Usage: dapp <command> [<args>]
###    or: dapp help <command>
###
### Build, test, deploy and transact with Ethereum contracts from the comfort of your command line.
###
set -e
export DAPPTOOLS=${DAPPTOOLS-~/.dapp/dapptools}
export DAPP_SRC=${DAPP_SRC-src}
export DAPP_LIB=${DAPP_LIB-lib}
export DAPP_OUT=${DAPP_OUT-out}
=======
### dapp -- Simple tool for creating Ethereum-based dapps
### Usage: dapp [<options>] <command> [<args>]
###    or: dapp <command> --help
###
### Simple tool for creating Ethereum-based dapps
###
### Options:
>>>>>>> bf3fbbae

version=$(solc --version)
if grep -q 0.4.9 <<<"$version"; then
  echo >&2 "${0##*/}: error: solc 0.4.9 not supported"
  echo >&2 "${0##*/}: error: https://github.com/dapphub/dapp/issues/8"
  echo >&2 "${0##*/}: error: please downgrade to 0.4.8 or upgrade to 0.4.10"
  exit 1
fi

OPTS="dapp [<options>] <command> [<args>]
dapp <command> --help
--
  Options:
"

set -e

if ! [[ $DAPP_INIT ]]; then
  export DAPP_INIT=1
  # shellcheck source=/dev/null
  [[ -e ~/.dapprc ]] && . ~/.dapprc
  # shellcheck source=/dev/null
  [[ $(pwd) != ~ && -e .dapprc ]] && . .dapprc
fi

if [[ $2 = --help ]]; then
  exec "${0##*/}" help -- "$1"
elif [[ $1 = -* ]] && command -v "${0##*/}-$1" &>/dev/null; then
  exec "${0##*/}-$1" "${@:2}"
fi

eval "$(git rev-parse --parseopt -- "$@" <<<"$OPTS" || echo exit $?)"

while [[ $1 ]]; do
  case $1 in
    --)              shift; break;;

    --rpc-host)      shift; export ETH_RPC_HOST=$1;;
    --rpc-port)      shift; export ETH_RPC_PORT=$1;;
    --rpc-url)       shift; export ETH_RPC_URL=$1;;
    --rpc-accounts)         export ETH_RPC_ACCOUNTS=yes;;
    --keystore)      shift; export ETH_KEYSTORE=$1;;

    -C|--chain)      shift; export SETH_CHAIN=$1;;

    -B|--block)      shift; export ETH_BLOCK=$1;;
    -F|--from)       shift; export ETH_FROM=$1;;
    -G|--gas)        shift; export ETH_GAS=$1;;
    -P|--gas-price)  shift; export ETH_GAS_PRICE=$1;;
    -N|--nonce)      shift; export ETH_NONCE=$1;;
    -V|--value)      shift; export ETH_VALUE=$1;;
    -S|--password)   shift; export ETH_PASSWORD=$1;;

       --create)            export SETH_CREATE=yes;;
       --guess)             export SETH_GUESS=yes;;
       --status)            export SETH_STATUS=yes;;
       --resend)            export SETH_RESEND=yes;;

       --async)             export SETH_ASYNC=yes;;
       --follow)            export SETH_FOLLOW=yes;;
    -j|--json)              export SETH_JSON=yes;;

    *) printf "${0##*/}: internal error: %q\\n" "$1"; exit 1
  esac; shift
done

export DAPPTOOLS=${DAPPTOOLS-~/.dapp/dapptools}
export DAPP_SRC=${DAPP_SRC-src}
export DAPP_LIB=${DAPP_LIB-lib}
export DAPP_OUT=${DAPP_OUT-out}

"${0##*/}-${1-help}" "${@:2}"<|MERGE_RESOLUTION|>--- conflicted
+++ resolved
@@ -1,5 +1,4 @@
 #!/usr/bin/env bash
-<<<<<<< HEAD
 ### dapp -- command-line Ethereum dapp tools
 ### Usage: dapp <command> [<args>]
 ###    or: dapp help <command>
@@ -11,15 +10,6 @@
 export DAPP_SRC=${DAPP_SRC-src}
 export DAPP_LIB=${DAPP_LIB-lib}
 export DAPP_OUT=${DAPP_OUT-out}
-=======
-### dapp -- Simple tool for creating Ethereum-based dapps
-### Usage: dapp [<options>] <command> [<args>]
-###    or: dapp <command> --help
-###
-### Simple tool for creating Ethereum-based dapps
-###
-### Options:
->>>>>>> bf3fbbae
 
 version=$(solc --version)
 if grep -q 0.4.9 <<<"$version"; then
