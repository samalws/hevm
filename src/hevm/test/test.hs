{-# Language GADTs #-}
{-# Language NumericUnderscores #-}
{-# Language QuasiQuotes #-}
{-# Language DataKinds #-}

module Main where

import Data.Text (Text)
import Data.ByteString (ByteString)
import Data.Bits
import System.Directory
import System.IO.Temp
import System.Process (readProcess)
import GHC.IO.Handle (hClose)
import GHC.Natural
import Control.Monad
import Text.RE.TDFA.String
import Text.RE.Replace
import Data.Time

import Prelude hiding (fail, LT, GT)

import qualified Data.ByteString as BS
import qualified Data.ByteString.Lazy as BS (fromStrict)
import qualified Data.ByteString.Base16 as Hex
import Data.Maybe
import Data.Typeable
import Data.List (elemIndex)
import Data.DoubleWord
import Test.Tasty
import Test.Tasty.QuickCheck
import Test.QuickCheck.Instances.Text()
import Test.QuickCheck.Instances.Natural()
import Test.QuickCheck.Instances.ByteString()
import Test.Tasty.HUnit
import Test.Tasty.Runners
import Test.Tasty.ExpectedFailure

import Control.Monad.State.Strict (execState, runState)
import Control.Lens hiding (List, pre, (.>), re)

import qualified Data.Vector as Vector
import Data.String.Here
import qualified Data.Map.Strict as Map

import Data.Binary.Put (runPut)
import Data.Binary.Get (runGetOrFail)

import EVM hiding (Query, allowFFI)
import EVM.SymExec
import EVM.UnitTest (dappTest, UnitTestOptions, getParametersFromEnvironmentVariables)
import EVM.ABI
import EVM.Exec
import EVM.Dapp
import qualified EVM.Patricia as Patricia
import EVM.Precompiled
import EVM.RLP
import EVM.Solidity
import EVM.Types
import EVM.Traversals
import EVM.SMT hiding (one)
import qualified EVM.TTY as TTY
import qualified EVM.Expr as Expr
import qualified EVM.Fetch as Fetch
import qualified EVM.UnitTest
import qualified Paths_hevm as Paths
import qualified Data.Text as T
import qualified Data.Text.IO as TIO
import Data.List (isSubsequenceOf)

main :: IO ()
main = defaultMain tests

-- | run a subset of tests in the repl. p is a tasty pattern:
-- https://github.com/UnkindPartition/tasty/tree/ee6fe7136fbcc6312da51d7f1b396e1a2d16b98a#patterns
runSubSet :: String -> IO ()
runSubSet p = defaultMain . applyPattern p $ tests

tests :: TestTree
tests = testGroup "hevm"
  [ testGroup "StorageTests"
    [ testCase "read-from-sstore" $ assertEqual ""
        (Lit 0xab)
        (Expr.readStorage' (Lit 0x0) (Lit 0x0) (SStore (Lit 0x0) (Lit 0x0) (Lit 0xab) AbstractStore))
    , testCase "read-from-concrete" $ assertEqual ""
        (Lit 0xab)
        (Expr.readStorage' (Lit 0x0) (Lit 0x0) (ConcreteStore $ Map.fromList [(0x0, Map.fromList [(0x0, 0xab)])]))
    , testCase "read-past-abstract-writes-to-different-address" $ assertEqual ""
        (Lit 0xab)
        (Expr.readStorage' (Lit 0x0) (Lit 0x0) (SStore (Lit 0x1) (Var "a") (Var "b") (ConcreteStore $ Map.fromList [(0x0, Map.fromList [(0x0, 0xab)])])))
    , testCase "abstract-slots-block-reads-for-same-address" $ assertEqual ""
        (SLoad (Lit 0x0) (Lit 0x0) (SStore (Lit 0x0) (Var "b") (Var "c") (ConcreteStore $ Map.fromList [(0x0, Map.fromList [(0x0, 0xab)])])))
        (Expr.readStorage' (Lit 0x0) (Lit 0x0)
          (SStore (Lit 0x1) (Var "1312") (Var "acab") (SStore (Lit 0x0) (Var "b") (Var "c") (ConcreteStore $ Map.fromList [(0x0, Map.fromList [(0x0, 0xab)])]))))
    , testCase "abstract-addrs-block-reads" $ assertEqual ""
        (SLoad (Lit 0x0) (Lit 0x0) (SStore (Var "1312") (Lit 0x0) (Lit 0x0) (ConcreteStore $ Map.fromList [(0x0, Map.fromList [(0x0, 0xab)])])))
        (Expr.readStorage' (Lit 0x0) (Lit 0x0)
          (SStore (Lit 0xacab) (Lit 0xdead) (Lit 0x0) (SStore (Var "1312") (Lit 0x0) (Lit 0x0) (ConcreteStore $ Map.fromList [(0x0, Map.fromList [(0x0, 0xab)])]))))
    ]
  -- These tests fuzz the simplifier by generating a random expression,
  -- applying some simplification rules, and then using the smt encoding to
  -- check that the simplified version is semantically equivalent to the
  -- unsimplified one
  , testGroup "SimplifierTests"
    [ testProperty "buffer-simplification" $ \(expr :: Expr Buf) -> ioProperty $ do
        let simplified = Expr.simplify expr
        checkEquiv expr simplified
    , testProperty "store-simplification" $ \(expr :: Expr Storage) -> ioProperty $ do
        let simplified = Expr.simplify expr
        checkEquiv expr simplified
    , testProperty "byte-simplification" $ \(expr :: Expr Byte) -> ioProperty $ do
        let simplified = Expr.simplify expr
        checkEquiv expr simplified
    , testProperty "word-simplification" $ \(_ :: Int) -> ioProperty $ do
        expr <- generate . sized $ genWord 0 -- we want a lower frequency of lits for this test
        let simplified = Expr.simplify expr
        checkEquiv expr simplified
    , testProperty "readStorage-equivalance" $ \(store, addr, slot) -> ioProperty $ do
        let simplified = Expr.readStorage' addr slot store
            full = SLoad addr slot store
        checkEquiv simplified full
    , testProperty "writeStorage-equivalance" $ \(addr, slot, val) -> ioProperty $ do
        let mkStore = oneof
              [ pure EmptyStore
              , fmap ConcreteStore arbitrary
              , do
                  -- generate some write chains where we know that at least one
                  -- write matches either the input addr, or both the input
                  -- addr and slot
                  let matchAddr = liftM2 (SStore addr) arbitrary arbitrary
                      matchBoth = fmap (SStore addr slot) arbitrary
                      addWrites :: Expr Storage -> Int -> Gen (Expr Storage)
                      addWrites b 0 = pure b
                      addWrites b n = liftM4 SStore arbitrary arbitrary arbitrary (addWrites b (n - 1))
                  s <- arbitrary
                  addMatch <- oneof [ matchAddr, matchBoth ]
                  let withMatch = addMatch s
                  newWrites <- oneof [ pure 0, pure 1, fmap (`mod` 5) arbitrary ]
                  addWrites withMatch newWrites
              , arbitrary
              ]
        store <- generate mkStore
        let simplified = Expr.writeStorage addr slot val store
            full = SStore addr slot val store
        checkEquiv simplified full
    , testProperty "readWord-equivalance" $ \(buf, idx) -> ioProperty $ do
        let simplified = Expr.readWord idx buf
            full = ReadWord idx buf
        checkEquiv simplified full
    , testProperty "writeWord-equivalance" $ \(idx, val) -> ioProperty $ do
        let mkBuf = oneof
              [ pure $ ConcreteBuf ""       -- empty
              , fmap ConcreteBuf arbitrary  -- concrete
              , sized (genBuf 100)          -- overlapping writes
              , arbitrary                   -- sparse writes
              ]
        buf <- generate mkBuf
        let simplified = Expr.writeWord idx val buf
            full = WriteWord idx val buf
        checkEquiv simplified full
    , testProperty "readByte-equivalance" $ \(buf, idx) -> ioProperty $ do
        let simplified = Expr.readByte idx buf
            full = ReadByte idx buf
        checkEquiv simplified full
    -- we currently only simplify concrete writes over concrete buffers so that's what we test here
    , testProperty "writeByte-equivalance" $ \(LitOnly val, LitOnly buf) -> ioProperty $ do
        idx <- generate $ frequency
          [ (10, genLit (fromIntegral (1_000_000 :: Int)))  -- can never overflow an Int
          , (1, fmap Lit arbitrary)                         -- can overflow an Int
          ]
        let simplified = Expr.writeByte idx val buf
            full = WriteByte idx val buf
        checkEquiv simplified full
    , testProperty "copySlice-equivalance" $ \(srcOff) -> ioProperty $ do
        -- we bias buffers to be concrete more often than not
        let mkBuf = oneof
              [ pure $ ConcreteBuf ""
              , fmap ConcreteBuf arbitrary
              , arbitrary
              ]
        src <- generate mkBuf
        dst <- generate mkBuf
        size <- generate (genLit 300)
        dstOff <- generate (maybeBoundedLit 100_000)
        let simplified = Expr.copySlice srcOff dstOff size src dst
            full = CopySlice srcOff dstOff size src dst
        checkEquiv simplified full
    , testProperty "indexWord-equivalence" $ \(src) -> ioProperty $ do
        idx <- generate (genLit 50)
        let simplified = Expr.indexWord idx src
            full = IndexWord idx src
        checkEquiv simplified full
    , testProperty "indexWord-mask-equivalence" $ \(src :: Expr EWord) -> ioProperty $ do
        idx <- generate (genLit 35)
        mask <- generate $ do
          pow <- arbitrary :: Gen Int
          frequency
           [ (1, pure $ Lit $ (shiftL 1 (pow `mod` 256)) - 1)        -- potentially non byte aligned
           , (1, pure $ Lit $ (shiftL 1 ((pow * 8) `mod` 256)) - 1)  -- byte aligned
           ]
        let
          input = And mask src
          simplified = Expr.indexWord idx input
          full = IndexWord idx input
        checkEquiv simplified full
    , testProperty "toList-equivalance" $ \buf -> ioProperty $ do
        let
          -- transforms the input buffer to give it a known length
          fixLength :: Expr Buf -> Gen (Expr Buf)
          fixLength = mapExprM go
            where
              go :: Expr a -> Gen (Expr a)
              go = \case
                WriteWord _ val b -> liftM3 WriteWord idx (pure val) (pure b)
                WriteByte _ val b -> liftM3 WriteByte idx (pure val) (pure b)
                CopySlice so _ sz src dst -> liftM5 CopySlice (pure so) idx (pure sz) (pure src) (pure dst)
                AbstractBuf _ -> cbuf
                e -> pure e
              cbuf = do
                bs <- arbitrary
                pure $ ConcreteBuf bs
              idx = do
                w <- arbitrary
                -- we use 100_000 as an upper bound for indices to keep tests reasonably fast here
                pure $ Lit (w `mod` 100_000)

        input <- generate $ fixLength buf
        case Expr.toList input of
          Nothing -> do
            putStrLn "skip"
            pure True -- ignore cases where the buf cannot be represented as a list
          Just asList -> do
            let asBuf = Expr.fromList asList
            checkEquiv asBuf input
    ]
  , testGroup "MemoryTests"
    [ testCase "read-write-same-byte"  $ assertEqual ""
        (LitByte 0x12)
        (Expr.readByte (Lit 0x20) (WriteByte (Lit 0x20) (LitByte 0x12) mempty))
    , testCase "read-write-same-word"  $ assertEqual ""
        (Lit 0x12)
        (Expr.readWord (Lit 0x20) (WriteWord (Lit 0x20) (Lit 0x12) mempty))
    , testCase "read-byte-write-word"  $ assertEqual ""
        -- reading at byte 31 a word that's been written should return LSB
        (LitByte 0x12)
        (Expr.readByte (Lit 0x1f) (WriteWord (Lit 0x0) (Lit 0x12) mempty))
    , testCase "read-byte-write-word2"  $ assertEqual ""
        -- Same as above, but offset not 0
        (LitByte 0x12)
        (Expr.readByte (Lit 0x20) (WriteWord (Lit 0x1) (Lit 0x12) mempty))
    ,testCase "read-write-with-offset"  $ assertEqual ""
        -- 0x3F = 63 decimal, 0x20 = 32. 0x12 = 18
        --    We write 128bits (32 Bytes), representing 18 at offset 32.
        --    Hence, when reading out the 63rd byte, we should read out the LSB 8 bits
        --           which is 0x12
        (LitByte 0x12)
        (Expr.readByte (Lit 0x3F) (WriteWord (Lit 0x20) (Lit 0x12) mempty))
    ,testCase "read-write-with-offset2"  $ assertEqual ""
        --  0x20 = 32, 0x3D = 61
        --  we write 128 bits (32 Bytes) representing 0x10012, at offset 32.
        --  we then read out a byte at offset 61.
        --  So, at 63 we'd read 0x12, at 62 we'd read 0x00, at 61 we should read 0x1
        (LitByte 0x1)
        (Expr.readByte (Lit 0x3D) (WriteWord (Lit 0x20) (Lit 0x10012) mempty))
    , testCase "read-write-with-extension-to-zero" $ assertEqual ""
        -- write word and read it at the same place (i.e. 0 offset)
        (Lit 0x12)
        (Expr.readWord (Lit 0x0) (WriteWord (Lit 0x0) (Lit 0x12) mempty))
    , testCase "read-write-with-extension-to-zero-with-offset" $ assertEqual ""
        -- write word and read it at the same offset of 4
        (Lit 0x12)
        (Expr.readWord (Lit 0x4) (WriteWord (Lit 0x4) (Lit 0x12) mempty))
    , testCase "read-write-with-extension-to-zero-with-offset2" $ assertEqual ""
        -- write word and read it at the same offset of 16
        (Lit 0x12)
        (Expr.readWord (Lit 0x20) (WriteWord (Lit 0x20) (Lit 0x12) mempty))
    , testCase "read-word-copySlice-overlap" $ assertEqual ""
        -- we should not recurse into a copySlice if the read index + 32 overlaps the sliced region
        (ReadWord (Lit 40) (CopySlice (Lit 0) (Lit 30) (Lit 12) (WriteWord (Lit 10) (Lit 0x64) (AbstractBuf "hi")) (AbstractBuf "hi")))
        (Expr.readWord (Lit 40) (CopySlice (Lit 0) (Lit 30) (Lit 12) (WriteWord (Lit 10) (Lit 0x64) (AbstractBuf "hi")) (AbstractBuf "hi")))
    , testCase "indexword-MSB" $ assertEqual ""
        -- 31st is the LSB byte (of 32)
        (LitByte 0x78)
        (Expr.indexWord (Lit 31) (Lit 0x12345678))
    , testCase "indexword-LSB" $ assertEqual ""
        -- 0th is the MSB byte (of 32), Lit 0xff22bb... is exactly 32 Bytes.
        (LitByte 0xff)
        (Expr.indexWord (Lit 0) (Lit 0xff22bb4455667788990011223344556677889900112233445566778899001122))
    , testCase "indexword-LSB2" $ assertEqual ""
        -- same as above, but with offset 2
        (LitByte 0xbb)
        (Expr.indexWord (Lit 2) (Lit 0xff22bb4455667788990011223344556677889900112233445566778899001122))
    , testCase "encodeConcreteStore-overwrite" $
      let
        w :: Int -> W256
        w x = W256 $ EVM.Types.word256 $ BS.pack [fromIntegral x]
      in
      assertEqual ""
        (EVM.SMT.encodeConcreteStore $
          Map.fromList [(w 1, (Map.fromList [(w 2, w 99), (w 2, w 100)]))])
        "(sstore (_ bv1 256) (_ bv2 256) (_ bv100 256) emptyStore)"
    , testCase "indexword-oob-sym" $ assertEqual ""
        -- indexWord should return 0 for oob access
        (LitByte 0x0)
        (Expr.indexWord (Lit 100) (JoinBytes
          (LitByte 0) (LitByte 0) (LitByte 0) (LitByte 0) (LitByte 0) (LitByte 0) (LitByte 0) (LitByte 0)
          (LitByte 0) (LitByte 0) (LitByte 0) (LitByte 0) (LitByte 0) (LitByte 0) (LitByte 0) (LitByte 0)
          (LitByte 0) (LitByte 0) (LitByte 0) (LitByte 0) (LitByte 0) (LitByte 0) (LitByte 0) (LitByte 0)
          (LitByte 0) (LitByte 0) (LitByte 0) (LitByte 0) (LitByte 0) (LitByte 0) (LitByte 0) (LitByte 0)))
    , testCase "stripbytes-concrete-bug" $ assertEqual ""
        (Expr.simplifyReads (ReadByte (Lit 0) (ConcreteBuf "5")))
        (LitByte 53)
    ]
  , testGroup "ABI"
    [ testProperty "Put/get inverse" $ \x ->
        case runGetOrFail (getAbi (abiValueType x)) (runPut (putAbi x)) of
          Right ("", _, x') -> x' == x
          _ -> False
    ]
  , testGroup "Solidity expressions"
    [ testCase "Trivial" $
        SolidityCall "x = 3;" []
          ===> AbiUInt 256 3

    , testCase "Arithmetic" $ do
        SolidityCall "x = a + 1;"
          [AbiUInt 256 1] ===> AbiUInt 256 2
        SolidityCall "unchecked { x = a - 1; }"
          [AbiUInt 8 0] ===> AbiUInt 8 255

    , testCase "keccak256()" $
        SolidityCall "x = uint(keccak256(abi.encodePacked(a)));"
          [AbiString ""] ===> AbiUInt 256 0xc5d2460186f7233c927e7db2dcc703c0e500b653ca82273b7bfad8045d85a470

    , testProperty "abi encoding vs. solidity" $ withMaxSuccess 20 $ forAll (arbitrary >>= genAbiValue) $
      \y -> ioProperty $ do
          -- traceM ("encoding: " ++ (show y) ++ " : " ++ show (abiValueType y))
          Just encoded <- runStatements [i| x = abi.encode(a);|]
            [y] AbiBytesDynamicType
          let AbiTuple (Vector.toList -> [solidityEncoded]) = decodeAbiValue (AbiTupleType $ Vector.fromList [AbiBytesDynamicType]) (BS.fromStrict encoded)
          let hevmEncoded = encodeAbiValue (AbiTuple $ Vector.fromList [y])
          -- traceM ("encoded (solidity): " ++ show solidityEncoded)
          -- traceM ("encoded (hevm): " ++ show (AbiBytesDynamic hevmEncoded))
          assertEqual "abi encoding mismatch" solidityEncoded (AbiBytesDynamic hevmEncoded)

    , testProperty "abi encoding vs. solidity (2 args)" $ withMaxSuccess 20 $ forAll (arbitrary >>= bothM genAbiValue) $
      \(x', y') -> ioProperty $ do
          -- traceM ("encoding: " ++ (show x') ++ ", " ++ (show y')  ++ " : " ++ show (abiValueType x') ++ ", " ++ show (abiValueType y'))
          Just encoded <- runStatements [i| x = abi.encode(a, b);|]
            [x', y'] AbiBytesDynamicType
          let AbiTuple (Vector.toList -> [solidityEncoded]) = decodeAbiValue (AbiTupleType $ Vector.fromList [AbiBytesDynamicType]) (BS.fromStrict encoded)
          let hevmEncoded = encodeAbiValue (AbiTuple $ Vector.fromList [x',y'])
          -- traceM ("encoded (solidity): " ++ show solidityEncoded)
          -- traceM ("encoded (hevm): " ++ show (AbiBytesDynamic hevmEncoded))
          assertEqual "abi encoding mismatch" solidityEncoded (AbiBytesDynamic hevmEncoded)
    ]

  , testGroup "Precompiled contracts"
      [ testGroup "Example (reverse)"
          [ testCase "success" $
              assertEqual "example contract reverses"
                (execute 0xdeadbeef "foobar" 6) (Just "raboof")
          , testCase "failure" $
              assertEqual "example contract fails on length mismatch"
                (execute 0xdeadbeef "foobar" 5) Nothing
          ]

      , testGroup "ECRECOVER"
          [ testCase "success" $ do
              let
                r = hex "c84e55cee2032ea541a32bf6749e10c8b9344c92061724c4e751600f886f4732"
                s = hex "1542b6457e91098682138856165381453b3d0acae2470286fd8c8a09914b1b5d"
                v = hex "000000000000000000000000000000000000000000000000000000000000001c"
                h = hex "513954cf30af6638cb8f626bd3f8c39183c26784ce826084d9d267868a18fb31"
                a = hex "0000000000000000000000002d5e56d45c63150d937f2182538a0f18510cb11f"
              assertEqual "successful recovery"
                (Just a)
                (execute 1 (h <> v <> r <> s) 32)
          , testCase "fail on made up values" $ do
              let
                r = hex "c84e55cee2032ea541a32bf6749e10c8b9344c92061724c4e751600f886f4731"
                s = hex "1542b6457e91098682138856165381453b3d0acae2470286fd8c8a09914b1b5d"
                v = hex "000000000000000000000000000000000000000000000000000000000000001c"
                h = hex "513954cf30af6638cb8f626bd3f8c39183c26784ce826084d9d267868a18fb31"
              assertEqual "fail because bit flip"
                Nothing
                (execute 1 (h <> v <> r <> s) 32)
          ]
      ]
  , testGroup "Byte/word manipulations"
    [ testProperty "padLeft length" $ \n (Bytes bs) ->
        BS.length (padLeft n bs) == max n (BS.length bs)
    , testProperty "padLeft identity" $ \(Bytes bs) ->
        padLeft (BS.length bs) bs == bs
    , testProperty "padRight length" $ \n (Bytes bs) ->
        BS.length (padLeft n bs) == max n (BS.length bs)
    , testProperty "padRight identity" $ \(Bytes bs) ->
        padLeft (BS.length bs) bs == bs
    , testProperty "padLeft zeroing" $ \(NonNegative n) (Bytes bs) ->
        let x = BS.take n (padLeft (BS.length bs + n) bs)
            y = BS.replicate n 0
        in x == y
    ]

  , testGroup "Unresolved link detection"
    [ testCase "holes detected" $ do
        let code' = "608060405234801561001057600080fd5b5060405161040f38038061040f83398181016040528101906100329190610172565b73__$f3cbc3eb14e5bd0705af404abcf6f741ec$__63ab5c1ffe826040518263ffffffff1660e01b81526004016100699190610217565b60206040518083038186803b15801561008157600080fd5b505af4158015610095573d6000803e3d6000fd5b505050506040513d601f19601f820116820180604052508101906100b99190610145565b50506103c2565b60006100d36100ce84610271565b61024c565b9050828152602081018484840111156100ef576100ee610362565b5b6100fa8482856102ca565b509392505050565b600081519050610111816103ab565b92915050565b600082601f83011261012c5761012b61035d565b5b815161013c8482602086016100c0565b91505092915050565b60006020828403121561015b5761015a61036c565b5b600061016984828501610102565b91505092915050565b6000602082840312156101885761018761036c565b5b600082015167ffffffffffffffff8111156101a6576101a5610367565b5b6101b284828501610117565b91505092915050565b60006101c6826102a2565b6101d081856102ad565b93506101e08185602086016102ca565b6101e981610371565b840191505092915050565b60006102016003836102ad565b915061020c82610382565b602082019050919050565b6000604082019050818103600083015261023181846101bb565b90508181036020830152610244816101f4565b905092915050565b6000610256610267565b905061026282826102fd565b919050565b6000604051905090565b600067ffffffffffffffff82111561028c5761028b61032e565b5b61029582610371565b9050602081019050919050565b600081519050919050565b600082825260208201905092915050565b60008115159050919050565b60005b838110156102e85780820151818401526020810190506102cd565b838111156102f7576000848401525b50505050565b61030682610371565b810181811067ffffffffffffffff821117156103255761032461032e565b5b80604052505050565b7f4e487b7100000000000000000000000000000000000000000000000000000000600052604160045260246000fd5b600080fd5b600080fd5b600080fd5b600080fd5b6000601f19601f8301169050919050565b7f6261720000000000000000000000000000000000000000000000000000000000600082015250565b6103b4816102be565b81146103bf57600080fd5b50565b603f806103d06000396000f3fe6080604052600080fdfea26469706673582212207d03b26e43dc3d116b0021ddc9817bde3762a3b14315351f11fc4be384fd14a664736f6c63430008060033"
        assertBool "linker hole not detected" (containsLinkerHole code'),
      testCase "no false positives" $ do
        let code' = "0x608060405234801561001057600080fd5b50600436106100365760003560e01c806317bf8bac1461003b578063acffee6b1461005d575b600080fd5b610043610067565b604051808215151515815260200191505060405180910390f35b610065610073565b005b60008060015414905090565b6000809054906101000a900473ffffffffffffffffffffffffffffffffffffffff1673ffffffffffffffffffffffffffffffffffffffff1663f8a8fd6d6040518163ffffffff1660e01b815260040160206040518083038186803b1580156100da57600080fd5b505afa1580156100ee573d6000803e3d6000fd5b505050506040513d602081101561010457600080fd5b810190808051906020019092919050505060018190555056fea265627a7a723158205d775f914dcb471365a430b5f5b2cfe819e615cbbb5b2f1ccc7da1fd802e43c364736f6c634300050b0032"
        assertBool "false positive" (not . containsLinkerHole $ code')
    ]

  , testGroup "metadata stripper"
    [ testCase "it strips the metadata for solc => 0.6" $ do
        let code' = hexText "0x608060405234801561001057600080fd5b50600436106100365760003560e01c806317bf8bac1461003b578063acffee6b1461005d575b600080fd5b610043610067565b604051808215151515815260200191505060405180910390f35b610065610073565b005b60008060015414905090565b6000809054906101000a900473ffffffffffffffffffffffffffffffffffffffff1673ffffffffffffffffffffffffffffffffffffffff1663f8a8fd6d6040518163ffffffff1660e01b815260040160206040518083038186803b1580156100da57600080fd5b505afa1580156100ee573d6000803e3d6000fd5b505050506040513d602081101561010457600080fd5b810190808051906020019092919050505060018190555056fea265627a7a723158205d775f914dcb471365a430b5f5b2cfe819e615cbbb5b2f1ccc7da1fd802e43c364736f6c634300050b0032"
            stripped = stripBytecodeMetadata code'
        assertEqual "failed to strip metadata" (show (ByteStringS stripped)) "0x608060405234801561001057600080fd5b50600436106100365760003560e01c806317bf8bac1461003b578063acffee6b1461005d575b600080fd5b610043610067565b604051808215151515815260200191505060405180910390f35b610065610073565b005b60008060015414905090565b6000809054906101000a900473ffffffffffffffffffffffffffffffffffffffff1673ffffffffffffffffffffffffffffffffffffffff1663f8a8fd6d6040518163ffffffff1660e01b815260040160206040518083038186803b1580156100da57600080fd5b505afa1580156100ee573d6000803e3d6000fd5b505050506040513d602081101561010457600080fd5b810190808051906020019092919050505060018190555056fe"
    ,
      testCase "it strips the metadata and constructor args" $ do
        let srccode =
              [i|
                contract A {
                  uint y;
                  constructor(uint x) public {
                    y = x;
                  }
                }
                |]

        (json, path') <- solidity' srccode
        let Just (solc', _, _) = readJSON json
            initCode :: ByteString
            Just initCode = solc' ^? ix (path' <> ":A") . creationCode
        -- add constructor arguments
        assertEqual "constructor args screwed up metadata stripping" (stripBytecodeMetadata (initCode <> encodeAbiValue (AbiUInt 256 1))) (stripBytecodeMetadata initCode)
    ]

  , testGroup "RLP encodings"
    [ testProperty "rlp decode is a retraction (bytes)" $ \(Bytes bs) ->
--      withMaxSuccess 100000 $
      rlpdecode (rlpencode (BS bs)) == Just (BS bs)
    , testProperty "rlp encode is a partial inverse (bytes)" $ \(Bytes bs) ->
--      withMaxSuccess 100000 $
        case rlpdecode bs of
          Just r -> rlpencode r == bs
          Nothing -> True
    ,  testProperty "rlp decode is a retraction (RLP)" $ \(RLPData r) ->
--       withMaxSuccess 100000 $
       rlpdecode (rlpencode r) == Just r
    ]
  , testGroup "Merkle Patricia Trie"
    [  testProperty "update followed by delete is id" $ \(Bytes r, Bytes s, Bytes t) ->
        whenFail
        (putStrLn ("r:" <> (show (ByteStringS r))) >>
         putStrLn ("s:" <> (show (ByteStringS s))) >>
         putStrLn ("t:" <> (show (ByteStringS t)))) $
--       withMaxSuccess 100000 $
       Patricia.insertValues [(r, BS.pack[1]), (s, BS.pack[2]), (t, BS.pack[3]),
                              (r, mempty), (s, mempty), (t, mempty)]
       === (Just $ Patricia.Literal Patricia.Empty)
    ]
 , testGroup "Remote State Tests"
   [
   ]
 , testGroup "Panic code tests via symbolic execution"
  [
     testCase "assert-fail" $ do
       Just c <- solcRuntime "MyContract"
           [i|
           contract MyContract {
             function fun(uint256 a) external pure {
               assert(a != 0);
             }
            }
           |]
       (_, [Cex (_, ctr)]) <- withSolvers Z3 1 Nothing $ \s -> checkAssert s [0x01] c (Just ("fun(uint256)", [AbiUIntType 256])) [] defaultVeriOpts
       assertEqual "Must be 0" 0 $ getVar ctr "arg1"
       putStrLn  $ "expected counterexample found, and it's correct: " <> (show $ getVar ctr "arg1")
     ,
     testCase "safeAdd-fail" $ do
        Just c <- solcRuntime "MyContract"
            [i|
            contract MyContract {
              function fun(uint256 a, uint256 b) external pure returns (uint256 c) {
               c = a+b;
              }
             }
            |]
        (_, [Cex (_, ctr)]) <- withSolvers Z3 1 Nothing $ \s -> checkAssert s [0x11] c (Just ("fun(uint256,uint256)", [AbiUIntType 256, AbiUIntType 256])) [] defaultVeriOpts
        let x = getVar ctr "arg1"
        let y = getVar ctr "arg2"

        let maxUint = 2 ^ (256 :: Integer) :: Integer
        assertBool "Overflow must occur" (toInteger x + toInteger y >= maxUint)
        putStrLn "expected counterexample found"
     ,
     testCase "div-by-zero-fail" $ do
        Just c <- solcRuntime "MyContract"
            [i|
            contract MyContract {
              function fun(uint256 a, uint256 b) external pure returns (uint256 c) {
               c = a/b;
              }
             }
            |]
        (_, [Cex (_, ctr)]) <- withSolvers Z3 1 Nothing $ \s -> checkAssert s [0x12] c (Just ("fun(uint256,uint256)", [AbiUIntType 256, AbiUIntType 256])) [] defaultVeriOpts
        assertEqual "Division by 0 needs b=0" (getVar ctr "arg2") 0
        putStrLn "expected counterexample found"
     ,
     testCase "enum-conversion-fail" $ do
        Just c <- solcRuntime "MyContract"
            [i|
            contract MyContract {
              enum MyEnum { ONE, TWO }
              function fun(uint256 a) external pure returns (MyEnum b) {
                b = MyEnum(a);
              }
             }
            |]
        (_, [Cex (_, ctr)]) <- withSolvers Z3 1 Nothing $ \s -> checkAssert s [0x21] c (Just ("fun(uint256)", [AbiUIntType 256])) [] defaultVeriOpts
        assertBool "Enum is only defined for 0 and 1" $ (getVar ctr "arg1") > 1
        putStrLn "expected counterexample found"
     ,
     -- TODO 0x22 is missing: "0x22: If you access a storage byte array that is incorrectly encoded."
     -- TODO below should NOT fail
     -- TODO this has a loop that depends on a symbolic value and currently causes interpret to loop
     ignoreTest $ testCase "pop-empty-array" $ do
        Just c <- solcRuntime "MyContract"
            [i|
            contract MyContract {
              uint[] private arr;
              function fun(uint8 a) external {
                arr.push(1);
                arr.push(2);
                for (uint i = 0; i < a; i++) {
                  arr.pop();
                }
              }
             }
            |]
        a <- withSolvers Z3 1 Nothing $ \s -> checkAssert s [0x31] c (Just ("fun(uint8)", [AbiUIntType 8])) [] defaultVeriOpts
        print $ length a
        print $ show a
        putStrLn "expected counterexample found"
     ,
     testCase "access-out-of-bounds-array" $ do
        Just c <- solcRuntime "MyContract"
            [i|
            contract MyContract {
              uint[] private arr;
              function fun(uint8 a) external returns (uint x){
                arr.push(1);
                arr.push(2);
                x = arr[a];
              }
             }
            |]
        (_, [Cex (_, ctr)]) <- withSolvers Z3 1 Nothing $ \s -> checkAssert s [0x32] c (Just ("fun(uint8)", [AbiUIntType 8])) [] defaultVeriOpts
        assertBool "Access must be beyond element 2" $ (getVar ctr "arg1") > 1
        putStrLn "expected counterexample found"
      ,
      -- TODO the system currently does not allow for symbolic array size allocation
      expectFail $ testCase "alloc-too-much" $ do
        Just c <- solcRuntime "MyContract"
            [i|
            contract MyContract {
              function fun(uint256 a) external {
                uint[] memory arr = new uint[](a);
              }
             }
            |]
        (_, [Cex _]) <- withSolvers Z3 1 Nothing $ \s -> checkAssert s [0x41] c (Just ("fun(uint256)", [AbiUIntType 256])) [] defaultVeriOpts
        putStrLn "expected counterexample found"
      ,
      -- TODO the system currently does not allow for symbolic JUMP
      expectFail $ testCase "call-zero-inited-var-thats-a-function" $ do
        Just c <- solcRuntime "MyContract"
            [i|
            contract MyContract {
              function (uint256) internal returns (uint) funvar;
              function fun2(uint256 a) internal returns (uint){
                return a;
              }
              function fun(uint256 a) external returns (uint) {
                if (a != 44) {
                  funvar = fun2;
                }
                return funvar(a);
              }
             }
            |]
        (_, [Cex _]) <- withSolvers Z3 1 Nothing $ \s -> checkAssert s [0x51] c (Just ("fun(uint256)", [AbiUIntType 256])) [] defaultVeriOpts
        putStrLn "expected counterexample found"
 ]

  , testGroup "Dapp Tests"
    [ testCase "Trivial-Pass" $ do
        let testFile = "test/contracts/pass/trivial.sol"
        runDappTest testFile ".*" >>= assertEqual "test result" True
    , testCase "Trivial-Fail" $ do
        let testFile = "test/contracts/fail/trivial.sol"
        runDappTest testFile "testFalse" >>= assertEqual "test result" False
    , testCase "Abstract" $ do
        let testFile = "test/contracts/pass/abstract.sol"
        runDappTest testFile ".*" >>= assertEqual "test result" True
    , testCase "Constantinople" $ do
        let testFile = "test/contracts/pass/constantinople.sol"
        runDappTest testFile ".*" >>= assertEqual "test result" True
    , testCase "Prove-Tests-Pass" $ do
        let testFile = "test/contracts/pass/dsProvePass.sol"
        runDappTest testFile ".*" >>= assertEqual "test result" True
    , testCase "Prove-Tests-Fail" $ do
        let testFile = "test/contracts/fail/dsProveFail.sol"
        runDappTest testFile "prove_trivial" >>= assertEqual "test result" False
        runDappTest testFile "prove_add" >>= assertEqual "test result" False
        --runDappTest testFile "prove_smtTimeout" >>= assertEqual "test result" False
        runDappTest testFile "prove_multi" >>= assertEqual "test result" False
        runDappTest testFile "prove_mul" >>= assertEqual "test result" False
        -- TODO: implement overflow checking optimizations and enable, currently this runs forever
        --runDappTest testFile "prove_distributivity" >>= assertEqual "test result" False
        runDappTest testFile "prove_transfer" >>= assertEqual "test result" False
    , testCase "Loop-Tests" $ do
        let testFile = "test/contracts/pass/loops.sol"
        runDappTestCustom testFile "prove_loop" (Just 10) False >>= assertEqual "test result" True
        runDappTestCustom testFile "prove_loop" (Just 100) False >>= assertEqual "test result" False
    , testCase "Invariant-Tests-Pass" $ do
        let testFile = "test/contracts/pass/invariants.sol"
        runDappTest testFile ".*" >>= assertEqual "test result" True
    , testCase "Invariant-Tests-Fail" $ do
        let testFile = "test/contracts/fail/invariantFail.sol"
        runDappTest testFile "invariantFirst" >>= assertEqual "test result" False
        runDappTest testFile "invariantCount" >>= assertEqual "test result" False
    , testCase "Cheat-Codes-Pass" $ do
        let testFile = "test/contracts/pass/cheatCodes.sol"
        runDappTest testFile ".*" >>= assertEqual "test result" True
    , testCase "Cheat-Codes-Fail" $ do
        let testFile = "test/contracts/fail/cheatCodes.sol"
        runDappTestCustom testFile "testBadFFI" Nothing False >>= assertEqual "test result" False
    ]
  , testGroup "Symbolic execution"
      [
     testCase "require-test" $ do
        Just c <- solcRuntime "MyContract"
            [i|
            contract MyContract {
              function fun(int256 a) external pure {
              require(a <= 0);
              assert (a <= 0);
              }
             }
            |]
        (_, [Qed _]) <- withSolvers Z3 1 Nothing $ \s -> checkAssert s defaultPanicCodes c (Just ("fun(int256)", [AbiIntType 256])) [] defaultVeriOpts
        putStrLn "Require works as expected"
     ,
     testCase "ITE-with-bitwise-AND" $ do
        --- using ignore to suppress huge output
       Just c <- solcRuntime "C"
         [i|
         contract C {
           function f(uint256 x) public pure {
             require(x > 0);
             uint256 a = (x & 8);
             bool w;
             // assembly is needed here, because solidity doesn't allow uint->bool conversion
             assembly {
                 w:=a
             }
             if (!w) assert(false); //we should get a CEX: when x has a 0 at bit 3
           }
         }
         |]
       -- should find a counterexample
       (_, [Cex _]) <- withSolvers Z3 1 Nothing $ \s -> checkAssert s defaultPanicCodes c (Just ("f(uint256)", [AbiUIntType 256])) [] defaultVeriOpts
       putStrLn "expected counterexample found"
     ,
     testCase "ITE-with-bitwise-OR" $ do
        --- using ignore to suppress huge output
       Just c <- solcRuntime "C"
         [i|
         contract C {
           function f(uint256 x) public pure {
             uint256 a = (x | 8);
             bool w;
             // assembly is needed here, because solidity doesn't allow uint->bool conversion
             assembly {
                 w:=a
             }
             assert(w); // due to bitwise OR with positive value, this must always be true
           }
         }
         |]
       (_, [Qed _]) <- withSolvers Z3 1 Nothing $ \s -> checkAssert s defaultPanicCodes c (Just ("f(uint256)", [AbiUIntType 256])) [] defaultVeriOpts
       putStrLn "this should always be true, due to bitwise OR with positive value"
    ,
    -- CopySlice check
    -- uses identity precompiled contract (0x4) to copy memory
    -- checks 9af114613075a2cd350633940475f8b6699064de (readByte + CopySlice had src/dest mixed up)
    -- without 9af114613 it dies with: `Exception: UnexpectedSymbolicArg 296 "MSTORE index"`
    --       TODO: check  9e734b9da90e3e0765128b1f20ce1371f3a66085 (bufLength + copySlice was off by 1)
    testCase "copyslice-check" $ do
      Just c <- solcRuntime "C"
        [i|
        contract C {
          function checkval(uint8 a) public {
            bytes memory data = new bytes(5);
            for(uint i = 0; i < 5; i++) data[i] = bytes1(a);
            bytes memory ret = new bytes(data.length);
            assembly {
                let len := mload(data)
                if iszero(call(0xff, 0x04, 0, add(data, 0x20), len, add(ret,0x20), len)) {
                    invalid()
                }
            }
            for(uint i = 0; i < 5; i++) assert(ret[i] == data[i]);
          }
        }
        |]
      (res, [Qed _]) <- withSolvers Z3 1 Nothing $ \s -> checkAssert s defaultPanicCodes c (Just ("checkval(uint256,uint256)", [AbiUIntType 256, AbiUIntType 256])) [] VeriOpts {simp = False, debug = False, maxIter = Nothing, askSmtIters = Nothing}
      putStrLn $ "successfully explored: " <> show (Expr.numBranches res) <> " paths"
     ,
     -- TODO look at tests here for SAR: https://github.com/dapphub/dapptools/blob/01ef8ea418c3fe49089a44d56013d8fcc34a1ec2/src/dapp-tests/pass/constantinople.sol#L250
     testCase "opcode-sar-neg" $ do
        Just c <- solcRuntime "MyContract"
            [i|
            contract MyContract {
              function fun(int256 shift_by, int256 val) external pure returns (int256 out) {
              require(shift_by >= 0);
              require(val <= 0);
              assembly {
                out := sar(shift_by,val)
              }
              assert (out <= 0);
              }
             }
            |]
        (_, [Qed _]) <- withSolvers Z3 1 Nothing $ \s -> checkAssert s defaultPanicCodes c (Just ("fun(int256,int256)", [AbiIntType 256, AbiIntType 256])) [] defaultVeriOpts
        putStrLn "SAR works as expected"
     ,
     testCase "opcode-sar-pos" $ do
        Just c <- solcRuntime "MyContract"
            [i|
            contract MyContract {
              function fun(int256 shift_by, int256 val) external pure returns (int256 out) {
              require(shift_by >= 0);
              require(val >= 0);
              assembly {
                out := sar(shift_by,val)
              }
              assert (out >= 0);
              }
             }
            |]
        (_, [Qed _]) <- withSolvers Z3 1 Nothing $ \s -> checkAssert s defaultPanicCodes c (Just ("fun(int256,int256)", [AbiIntType 256, AbiIntType 256])) [] defaultVeriOpts
        putStrLn "SAR works as expected"
     ,
     testCase "opcode-sar-fixedval-pos" $ do
        Just c <- solcRuntime "MyContract"
            [i|
            contract MyContract {
              function fun(int256 shift_by, int256 val) external pure returns (int256 out) {
              require(shift_by == 1);
              require(val == 64);
              assembly {
                out := sar(shift_by,val)
              }
              assert (out == 32);
              }
             }
            |]
        (_, [Qed _]) <- withSolvers Z3 1 Nothing $ \s -> checkAssert s defaultPanicCodes c (Just ("fun(int256,int256)", [AbiIntType 256, AbiIntType 256])) [] defaultVeriOpts
        putStrLn "SAR works as expected"
     ,
     testCase "opcode-sar-fixedval-neg" $ do
        Just c <- solcRuntime "MyContract"
            [i|
            contract MyContract {
              function fun(int256 shift_by, int256 val) external pure returns (int256 out) {
                require(shift_by == 1);
                require(val == -64);
                assembly {
                  out := sar(shift_by,val)
                }
                assert (out == -32);
              }
             }
            |]
        (_, [Qed _]) <- withSolvers Z3 1 Nothing $ \s -> checkAssert s defaultPanicCodes c (Just ("fun(int256,int256)", [AbiIntType 256, AbiIntType 256])) [] defaultVeriOpts
        putStrLn "SAR works as expected"
     ,
     testCase "opcode-div-zero-1" $ do
        Just c <- solcRuntime "MyContract"
            [i|
            contract MyContract {
              function fun(uint256 val) external pure {
                uint out;
                assembly {
                  out := div(val, 0)
                }
                assert(out == 0);

              }
            }
            |]
        (_, [Qed _])  <- withSolvers Z3 1 Nothing $ \s -> checkAssert s defaultPanicCodes c (Just ("fun(uint256)", [AbiUIntType 256])) [] defaultVeriOpts
        putStrLn "sdiv works as expected"
      ,
     testCase "opcode-div-zero-2" $ do
        Just c <- solcRuntime "MyContract"
            [i|
            contract MyContract {
              function fun(uint256 val) external pure {
                uint out;
                assembly {
                  out := div(0, val)
                }
                assert(out == 0);

              }
            }
            |]
        (_, [Qed _])  <- withSolvers Z3 1 Nothing $ \s -> checkAssert s defaultPanicCodes c (Just ("fun(uint256)", [AbiUIntType 256])) [] defaultVeriOpts
        putStrLn "sdiv works as expected"
     ,
     testCase "opcode-sdiv-zero-1" $ do
        Just c <- solcRuntime "MyContract"
            [i|
            contract MyContract {
              function fun(uint256 val) external pure {
                uint out;
                assembly {
                  out := sdiv(val, 0)
                }
                assert(out == 0);

              }
            }
            |]
        (_, [Qed _])  <- withSolvers Z3 1 Nothing $ \s -> checkAssert s defaultPanicCodes c (Just ("fun(uint256)", [AbiUIntType 256])) [] defaultVeriOpts
        putStrLn "sdiv works as expected"
      ,
     testCase "opcode-sdiv-zero-2" $ do
        Just c <- solcRuntime "MyContract"
            [i|
            contract MyContract {
              function fun(uint256 val) external pure {
                uint out;
                assembly {
                  out := sdiv(0, val)
                }
                assert(out == 0);

              }
            }
            |]
        (_, [Qed _])  <- withSolvers Z3 1 Nothing $ \s -> checkAssert s defaultPanicCodes c (Just ("fun(uint256)", [AbiUIntType 256])) [] defaultVeriOpts
        putStrLn "sdiv works as expected"
      ,
     testCase "opcode-signextend-neg" $ do
        Just c <- solcRuntime "MyContract"
            [i|
            contract MyContract {
              function fun(uint256 val, uint8 b) external pure {
                require(b <= 31);
                require(b >= 0);
                require(val < (1 <<(b*8)));
                require(val & (1 <<(b*8-1)) != 0); // MSbit set, i.e. negative
                uint256 out;
                assembly {
                  out := signextend(b, val)
                }
                if (b == 31) assert(out == val);
                else assert(out > val);
                assert(out & (1<<254) != 0); // MSbit set, i.e. negative
              }
            }
            |]
        (_, [Qed _])  <- withSolvers Z3 1 Nothing $ \s -> checkAssert s defaultPanicCodes c (Just ("foo(uint256)", [AbiUIntType 256])) [] defaultVeriOpts
        putStrLn "signextend works as expected"
      ,
     testCase "opcode-signextend-pos-nochop" $ do
        Just c <- solcRuntime "MyContract"
            [i|
            contract MyContract {
              function fun(uint256 val, uint8 b) external pure {
                require(val < (1 <<(b*8)));
                require(val & (1 <<(b*8-1)) == 0); // MSbit not set, i.e. positive
                uint256 out;
                assembly {
                  out := signextend(b, val)
                }
                assert (out == val);
              }
            }
            |]
        (_, [Qed _]) <- withSolvers Z3 1 Nothing $ \s -> checkAssert s defaultPanicCodes c (Just ("fun(uint256,uint8)", [AbiUIntType 256, AbiUIntType 8])) [] defaultVeriOpts
        putStrLn "signextend works as expected"
      ,
      testCase "opcode-signextend-pos-chopped" $ do
        Just c <- solcRuntime "MyContract"
            [i|
            contract MyContract {
              function fun(uint256 val, uint8 b) external pure {
                require(b == 0); // 1-byte
                require(val == 514); // but we set higher bits
                uint256 out;
                assembly {
                  out := signextend(b, val)
                }
                assert (out == 2); // chopped
              }
            }
            |]
        (_, [Qed _]) <- withSolvers Z3 1 Nothing $ \s -> checkAssert s defaultPanicCodes c (Just ("fun(uint256,uint8)", [AbiUIntType 256, AbiUIntType 8])) [] defaultVeriOpts
        putStrLn "signextend works as expected"
      ,
      -- when b is too large, value is unchanged
      testCase "opcode-signextend-pos-b-toolarge" $ do
        Just c <- solcRuntime "MyContract"
            [i|
            contract MyContract {
              function fun(uint256 val, uint8 b) external pure {
                require(b >= 31);
                uint256 out;
                assembly {
                  out := signextend(b, val)
                }
                assert (out == val);
              }
            }
            |]
        (_, [Qed _]) <- withSolvers Z3 1 Nothing $ \s -> checkAssert s defaultPanicCodes c (Just ("fun(uint256,uint8)", [AbiUIntType 256, AbiUIntType 8])) [] defaultVeriOpts
        putStrLn "signextend works as expected"
     ,
     testCase "opcode-shl" $ do
        Just c <- solcRuntime "MyContract"
            [i|
            contract MyContract {
              function fun(uint256 shift_by, uint256 val) external pure {
              require(val < (1<<16));
              require(shift_by < 16);
              uint256 out;
              assembly {
                out := shl(shift_by,val)
              }
              assert (out >= val);
              }
             }
            |]
        (_, [Qed _]) <- withSolvers Z3 1 Nothing $ \s -> checkAssert s defaultPanicCodes c (Just ("fun(uint256,uint256)", [AbiUIntType 256, AbiUIntType 256])) [] defaultVeriOpts
        putStrLn "SAR works as expected"
     ,
     testCase "opcode-xor-cancel" $ do
        Just c <- solcRuntime "MyContract"
            [i|
            contract MyContract {
              function fun(uint256 a, uint256 b) external pure {
              require(a == b);
              uint256 c;
              assembly {
                c := xor(a,b)
              }
              assert (c == 0);
              }
             }
            |]
        (_, [Qed _]) <- withSolvers Z3 1 Nothing $ \s -> checkAssert s defaultPanicCodes c (Just ("fun(uint256,uint256)", [AbiUIntType 256, AbiUIntType 256])) [] defaultVeriOpts
        putStrLn "XOR works as expected"
      ,
      testCase "opcode-xor-reimplement" $ do
        Just c <- solcRuntime "MyContract"
            [i|
            contract MyContract {
              function fun(uint256 a, uint256 b) external pure {
              uint256 c;
              assembly {
                c := xor(a,b)
              }
              assert (c == (~(a & b)) & (a | b));
              }
             }
            |]
        (_, [Qed _]) <- withSolvers Z3 1 Nothing $ \s -> checkAssert s defaultPanicCodes c (Just ("fun(uint256,uint256)", [AbiUIntType 256, AbiUIntType 256])) [] defaultVeriOpts
        putStrLn "XOR works as expected"
      ,
      testCase "opcode-mulmod-no-overflow" $ do
        Just c <- solcRuntime "MyContract"
            [i|
            contract MyContract {
              function fun(uint8 a, uint8 b, uint8 c) external pure {
                require(a < 4);
                require(b < 4);
                require(c < 4);
                uint16 r1;
                uint16 r2;
                uint16 g2;
                assembly {
                  r1 := mul(a,b)
                  r2 := mod(r1, c)
                  g2 := mulmod (a, b, c)
                }
                assert (r2 == g2);
              }
            }
            |]
        (_, [Qed _]) <- withSolvers Z3 1 Nothing $ \s -> checkAssert s defaultPanicCodes c (Just ("fun(uint8,uint8,uint8)", [AbiUIntType 8, AbiUIntType 8, AbiUIntType 8])) [] defaultVeriOpts
        putStrLn "MULMOD is fine on NON overflow values"
      ,
      testCase "opcode-div-res-zero-on-div-by-zero" $ do
        Just c <- solcRuntime "MyContract"
            [i|
            contract MyContract {
              function fun(uint16 a) external pure {
                uint16 b = 0;
                uint16 res;
                assembly {
                  res := div(a,b)
                }
                assert (res == 0);
              }
            }
            |]
        (_, [Qed _]) <- withSolvers Z3 1 Nothing $ \s -> checkAssert s defaultPanicCodes c (Just ("fun(uint16)", [AbiUIntType 16])) [] defaultVeriOpts
        putStrLn "DIV by zero is zero"
      ,
      -- Somewhat tautological since we are asserting the precondition
      -- on the same form as the actual "requires" clause.
      testCase "SafeAdd success case" $ do
        Just safeAdd <- solcRuntime "SafeAdd"
          [i|
          contract SafeAdd {
            function add(uint x, uint y) public pure returns (uint z) {
                 require((z = x + y) >= x);
            }
          }
          |]
        let pre preVM = let [x, y] = getStaticAbiArgs 2 preVM
                        in (x .<= Expr.add x y)
                           .&& view (state . callvalue) preVM .== Lit 0
            post prestate leaf =
              let [x, y] = getStaticAbiArgs 2 prestate
              in case leaf of
                   Return _ b _ -> (ReadWord (Lit 0) b) .== (Add x y)
                   _ -> PBool True
        (res, [Qed _]) <- withSolvers Z3 1 Nothing $ \s -> verifyContract s safeAdd (Just ("add(uint256,uint256)", [AbiUIntType 256, AbiUIntType 256])) [] defaultVeriOpts SymbolicS (Just pre) (Just post)
        putStrLn $ "successfully explored: " <> show (Expr.numBranches res) <> " paths"
     ,

      testCase "x == y => x + y == 2 * y" $ do
        Just safeAdd <- solcRuntime "SafeAdd"
          [i|
          contract SafeAdd {
            function add(uint x, uint y) public pure returns (uint z) {
                 require((z = x + y) >= x);
            }
          }
          |]
        let pre preVM = let [x, y] = getStaticAbiArgs  2 preVM
                        in (x .<= Expr.add x y)
                           .&& (x .== y)
                           .&& view (state . callvalue) preVM .== Lit 0
            post prestate leaf =
              let [_, y] = getStaticAbiArgs 2 prestate
              in case leaf of
                   Return _ b _ -> (ReadWord (Lit 0) b) .== (Mul (Lit 2) y)
                   _ -> PBool True
        (res, [Qed _]) <- withSolvers Z3 1 Nothing $ \s ->
          verifyContract s safeAdd (Just ("add(uint256,uint256)", [AbiUIntType 256, AbiUIntType 256])) [] defaultVeriOpts SymbolicS (Just pre) (Just post)
        putStrLn $ "successfully explored: " <> show (Expr.numBranches res) <> " paths"
      ,
      testCase "summary storage writes" $ do
        Just c <- solcRuntime "A"
          [i|
          contract A {
            uint x;
            function f(uint256 y) public {
               unchecked {
                 x += y;
                 x += y;
               }
            }
          }
          |]
        let pre vm = Lit 0 .== view (state . callvalue) vm
            post prestate leaf =
              let [y] = getStaticAbiArgs 1 prestate
                  this = Expr.litAddr $ view (state . codeContract) prestate
                  prex = Expr.readStorage' this (Lit 0) (view (env . storage) prestate)
              in case leaf of
                Return _ _ postStore -> Expr.add prex (Expr.mul (Lit 2) y) .== (Expr.readStorage' this (Lit 0) postStore)
                _ -> PBool True
        (res, [Qed _]) <- withSolvers Z3 1 Nothing $ \s -> verifyContract s c (Just ("f(uint256)", [AbiUIntType 256])) [] defaultVeriOpts SymbolicS (Just pre) (Just post)
        putStrLn $ "successfully explored: " <> show (Expr.numBranches res) <> " paths"
        ,
        -- tests how whiffValue handles Neg via application of the triple IsZero simplification rule
        -- regression test for: https://github.com/dapphub/dapptools/pull/698
        testCase "Neg" $ do
            let src =
                  [i|
                    object "Neg" {
                      code {
                        // Deploy the contract
                        datacopy(0, dataoffset("runtime"), datasize("runtime"))
                        return(0, datasize("runtime"))
                      }
                      object "runtime" {
                        code {
                          let v := calldataload(4)
                          if iszero(iszero(and(v, not(0xffffffffffffffffffffffffffffffffffffffff)))) {
                            invalid()
                          }
                        }
                      }
                    }
                    |]
            Just c <- yulRuntime "Neg" src
            (res, [Qed _]) <- withSolvers Z3 4 Nothing $ \s -> checkAssert s defaultPanicCodes c (Just ("hello(address)", [AbiAddressType])) [] defaultVeriOpts
            putStrLn $ "successfully explored: " <> show (Expr.numBranches res) <> " paths"
        ,
        testCase "catch-storage-collisions-noproblem" $ do
          Just c <- solcRuntime "A"
            [i|
            contract A {
              function f(uint x, uint y) public {
                 if (x != y) {
                   assembly {
                     let newx := sub(sload(x), 1)
                     let newy := add(sload(y), 1)
                     sstore(x,newx)
                     sstore(y,newy)
                   }
                 }
              }
            }
            |]
          let pre vm = (Lit 0) .== view (state . callvalue) vm
              post prestate poststate =
                let [x,y] = getStaticAbiArgs 2 prestate
                    this = Expr.litAddr $ view (state . codeContract) prestate
                    prestore =  view (env . storage) prestate
                    prex = Expr.readStorage' this x prestore
                    prey = Expr.readStorage' this y prestore
                in case poststate of
                     Return _ _ poststore -> let
                           postx = Expr.readStorage' this x poststore
                           posty = Expr.readStorage' this y poststore
                       in Expr.add prex prey .== Expr.add postx posty
                     _ -> PBool True
          (_, [Qed _]) <- withSolvers Z3 1 Nothing $ \s -> verifyContract s c (Just ("f(uint256,uint256)", [AbiUIntType 256, AbiUIntType 256])) [] defaultVeriOpts SymbolicS (Just pre) (Just post)
          putStrLn "Correct, this can never fail"
        ,
        -- Inspired by these `msg.sender == to` token bugs
        -- which break linearity of totalSupply.
        testCase "catch-storage-collisions-good" $ do
          Just c <- solcRuntime "A"
            [i|
            contract A {
              function f(uint x, uint y) public {
                 assembly {
                   let newx := sub(sload(x), 1)
                   let newy := add(sload(y), 1)
                   sstore(x,newx)
                   sstore(y,newy)
                 }
              }
            }
            |]
          let pre vm = (Lit 0) .== view (state . callvalue) vm
              post prestate poststate =
                let [x,y] = getStaticAbiArgs 2 prestate
                    this = Expr.litAddr $ view (state . codeContract) prestate
                    prestore =  view (env . storage) prestate
                    prex = Expr.readStorage' this x prestore
                    prey = Expr.readStorage' this y prestore
                in case poststate of
                     Return _ _ poststore -> let
                           postx = Expr.readStorage' this x poststore
                           posty = Expr.readStorage' this y poststore
                       in Expr.add prex prey .== Expr.add postx posty
                     _ -> PBool True
          (_, [Cex (_, ctr)]) <- withSolvers Z3 1 Nothing $ \s -> verifyContract s c (Just ("f(uint256,uint256)", [AbiUIntType 256, AbiUIntType 256])) [] defaultVeriOpts SymbolicS (Just pre) (Just post)
          let x = getVar ctr "arg1"
          let y = getVar ctr "arg2"
          putStrLn $ "y:" <> show y
          putStrLn $ "x:" <> show x
          assertEqual "Catch storage collisions" x y
          putStrLn "expected counterexample found"
        ,
        testCase "Simple Assert" $ do
          Just c <- solcRuntime "C"
            [i|
            contract C {
              function foo() external pure {
                assert(false);
              }
             }
            |]
          (_, [Cex (l, _)]) <- withSolvers Z3 1 Nothing $ \s -> checkAssert s defaultPanicCodes c (Just ("foo()", [])) [] defaultVeriOpts
          assertEqual "incorrect revert msg" l (EVM.Types.Revert [] (ConcreteBuf $ panicMsg 0x01))
        ,
        testCase "simple-assert-2" $ do
          Just c <- solcRuntime "C"
            [i|
            contract C {
              function foo(uint256 x) external pure {
                assert(x != 10);
              }
             }
            |]
          (_, [(Cex (_, ctr))]) <- withSolvers Z3 1 Nothing $ \s -> checkAssert s defaultPanicCodes c (Just ("foo(uint256)", [AbiUIntType 256])) [] defaultVeriOpts
          assertEqual "Must be 10" 10 $ getVar ctr "arg1"
          putStrLn "Got 10 Cex, as expected"
        ,
        testCase "assert-fail-equal" $ do
          Just c <- solcRuntime "AssertFailEqual"
            [i|
            contract AssertFailEqual {
              function fun(uint256 deposit_count) external pure {
                assert(deposit_count == 0);
                assert(deposit_count == 11);
              }
             }
            |]
          (_, [Cex (_, a), Cex (_, b)]) <- withSolvers Z3 1 Nothing $ \s -> checkAssert s defaultPanicCodes c (Just ("fun(uint256)", [AbiUIntType 256])) [] defaultVeriOpts
          let ints = map (flip getVar "arg1") [a,b]
          assertBool "0 must be one of the Cex-es" $ isJust $ elemIndex 0 ints
          putStrLn "expected 2 counterexamples found, one Cex is the 0 value"
        ,
        testCase "assert-fail-notequal" $ do
          Just c <- solcRuntime "AssertFailNotEqual"
            [i|
            contract AssertFailNotEqual {
              function fun(uint256 deposit_count) external pure {
                assert(deposit_count != 0);
                assert(deposit_count != 11);
              }
             }
            |]
          (_, [Cex (_, a), Cex (_, b)]) <- withSolvers Z3 1 Nothing $ \s -> checkAssert s defaultPanicCodes c (Just ("fun(uint256)", [AbiUIntType 256])) [] defaultVeriOpts
          let x = getVar a "arg1"
          let y = getVar b "arg1"
          assertBool "At least one has to be 0, to go through the first assert" (x == 0 || y == 0)
          putStrLn "expected 2 counterexamples found."
        ,
        testCase "assert-fail-twoargs" $ do
          Just c <- solcRuntime "AssertFailTwoParams"
            [i|
            contract AssertFailTwoParams {
              function fun(uint256 deposit_count1, uint256 deposit_count2) external pure {
                assert(deposit_count1 != 0);
                assert(deposit_count2 != 11);
              }
             }
            |]
          (_, [Cex _, Cex _]) <- withSolvers Z3 1 Nothing $ \s -> checkAssert s defaultPanicCodes c (Just ("fun(uint256,uint256)", [AbiUIntType 256, AbiUIntType 256])) [] defaultVeriOpts
          putStrLn "expected 2 counterexamples found"
        ,
        testCase "assert-2nd-arg" $ do
          Just c <- solcRuntime "AssertFailTwoParams"
            [i|
            contract AssertFailTwoParams {
              function fun(uint256 deposit_count1, uint256 deposit_count2) external pure {
                assert(deposit_count2 != 666);
              }
             }
            |]
          (_, [Cex (_, ctr)]) <- withSolvers Z3 1 Nothing $ \s -> checkAssert s defaultPanicCodes c (Just ("fun(uint256,uint256)", [AbiUIntType 256, AbiUIntType 256])) [] defaultVeriOpts
          assertEqual "Must be 666" 666 $ getVar ctr "arg2"
          putStrLn "Found arg2 Ctx to be 666"
        ,
        -- LSB is zeroed out, byte(31,x) takes LSB, so y==0 always holds
        testCase "check-lsb-msb1" $ do
          Just c <- solcRuntime "C"
            [i|
            contract C {
              function foo(uint256 x) external pure {
                x &= 0xffffffffffffffffffffffffffffffffffffffffffffffffffffffffffffff00;
                uint8 y;
                assembly { y := byte(31,x) }
                assert(y == 0);
              }
            }
            |]
          (res, [Qed _]) <- withSolvers Z3 1 Nothing $ \s -> checkAssert s defaultPanicCodes c (Just ("foo(uint256)", [AbiUIntType 256])) [] defaultVeriOpts
          putStrLn $ "successfully explored: " <> show (Expr.numBranches res) <> " paths"
        ,
        -- We zero out everything but the LSB byte. However, byte(31,x) takes the LSB byte
        -- so there is a counterexamle, where LSB of x is not zero
        testCase "check-lsb-msb2" $ do
          Just c <- solcRuntime "C"
            [i|
            contract C {
              function foo(uint256 x) external pure {
                x &= 0x00000000000000000000000000000000000000000000000000000000000000ff;
                uint8 y;
                assembly { y := byte(31,x) }
                assert(y == 0);
              }
            }
            |]
          (_, [Cex (_, ctr)]) <- withSolvers Z3 1 Nothing $ \s -> checkAssert s defaultPanicCodes c (Just ("foo(uint256)", [AbiUIntType 256])) [] defaultVeriOpts
          assertBool "last byte must be non-zero" $ ((Data.Bits..&.) (getVar ctr "arg1") 0xff) > 0
          putStrLn "Expected counterexample found"
        ,
        -- We zero out everything but the 2nd LSB byte. However, byte(31,x) takes the 2nd LSB byte
        -- so there is a counterexamle, where 2nd LSB of x is not zero
        testCase "check-lsb-msb3 -- 2nd byte" $ do
          Just c <- solcRuntime "C"
            [i|
            contract C {
              function foo(uint256 x) external pure {
                x &= 0x000000000000000000000000000000000000000000000000000000000000ff00;
                uint8 y;
                assembly { y := byte(30,x) }
                assert(y == 0);
              }
            }
            |]
          (_, [Cex (_, ctr)]) <- withSolvers Z3 1 Nothing $ \s -> checkAssert s defaultPanicCodes c (Just ("foo(uint256)", [AbiUIntType 256])) [] defaultVeriOpts
          assertBool "second to last byte must be non-zero" $ ((Data.Bits..&.) (getVar ctr "arg1") 0xff00) > 0
          putStrLn "Expected counterexample found"
        ,
        -- Reverse of thest above
        testCase "check-lsb-msb4 2nd byte rev" $ do
          Just c <- solcRuntime "C"
            [i|
            contract C {
              function foo(uint256 x) external pure {
                x &= 0xffffffffffffffffffffffffffffffffffffffffffffffffffffffffffff00ff;
                uint8 y;
                assembly {
                    y := byte(30,x)
                }
                assert(y == 0);
              }
            }
            |]
          (res, [Qed _]) <- withSolvers Z3 1 Nothing $ \s -> checkAssert s defaultPanicCodes c (Just ("foo(uint256)", [AbiUIntType 256])) [] defaultVeriOpts
          putStrLn $ "successfully explored: " <> show (Expr.numBranches res) <> " paths"
        ,
        -- Bitwise OR operation test
        testCase "opcode-bitwise-or-full-1s" $ do
          Just c <- solcRuntime "C"
            [i|
            contract C {
              function foo(uint256 x) external pure {
                uint256 y;
                uint256 z = 0xffffffffffffffffffffffffffffffffffffffffffffffffffffffffffffffff;
                assembly { y := or(x, z) }
                assert(y == 0xffffffffffffffffffffffffffffffffffffffffffffffffffffffffffffffff);
              }
            }
            |]
          (_, [Qed _]) <- withSolvers Z3 1 Nothing $ \s -> checkAssert s defaultPanicCodes c (Just ("foo(uint256)", [AbiUIntType 256])) [] defaultVeriOpts
          putStrLn "When OR-ing with full 1's we should get back full 1's"
        ,
        -- Bitwise OR operation test
        testCase "opcode-bitwise-or-byte-of-1s" $ do
          Just c <- solcRuntime "C"
            [i|
            contract C {
              function foo(uint256 x) external pure {
                uint256 y;
                uint256 z = 0x000000000000000000000000000000000000000000000000000000000000ff00;
                assembly { y := or(x, z) }
                assert((y & 0x000000000000000000000000000000000000000000000000000000000000ff00) ==
                  0x000000000000000000000000000000000000000000000000000000000000ff00);
              }
            }
            |]
          (_, [Qed _]) <- withSolvers Z3 1 Nothing $ \s -> checkAssert s defaultPanicCodes c (Just ("foo(uint256)", [AbiUIntType 256])) [] defaultVeriOpts
          putStrLn "When OR-ing with a byte of 1's, we should get 1's back there"
        ,
        testCase "Deposit contract loop (z3)" $ do
          Just c <- solcRuntime "Deposit"
            [i|
            contract Deposit {
              function deposit(uint256 deposit_count) external pure {
                require(deposit_count < 2**32 - 1);
                ++deposit_count;
                bool found = false;
                for (uint height = 0; height < 32; height++) {
                  if ((deposit_count & 1) == 1) {
                    found = true;
                    break;
                  }
                 deposit_count = deposit_count >> 1;
                 }
                assert(found);
              }
             }
            |]
          (res, [Qed _]) <- withSolvers Z3 1 Nothing $ \s -> checkAssert s defaultPanicCodes c (Just ("deposit(uint256)", [AbiUIntType 256])) [] defaultVeriOpts
          putStrLn $ "successfully explored: " <> show (Expr.numBranches res) <> " paths"
        ,
        testCase "Deposit-contract-loop-error-version" $ do
          Just c <- solcRuntime "Deposit"
            [i|
            contract Deposit {
              function deposit(uint8 deposit_count) external pure {
                require(deposit_count < 2**32 - 1);
                ++deposit_count;
                bool found = false;
                for (uint height = 0; height < 32; height++) {
                  if ((deposit_count & 1) == 1) {
                    found = true;
                    break;
                  }
                 deposit_count = deposit_count >> 1;
                 }
                assert(found);
              }
             }
            |]
          (_, [Cex (_, ctr)]) <- withSolvers Z3 1 Nothing $ \s -> checkAssert s allPanicCodes c (Just ("deposit(uint8)", [AbiUIntType 8])) [] defaultVeriOpts
          assertEqual "Must be 255" 255 $ getVar ctr "arg1"
          putStrLn  $ "expected counterexample found, and it's correct: " <> (show $ getVar ctr "arg1")
        ,
        testCase "explore function dispatch" $ do
          Just c <- solcRuntime "A"
            [i|
            contract A {
              function f(uint x) public pure returns (uint) {
                return x;
              }
            }
            |]
          (res, [Qed _]) <- withSolvers Z3 1 Nothing $ \s -> checkAssert s defaultPanicCodes c Nothing [] defaultVeriOpts
          putStrLn $ "successfully explored: " <> show (Expr.numBranches res) <> " paths"
        ,
        testCase "check-asm-byte-in-bounds" $ do
          Just c <- solcRuntime "C"
            [i|
            contract C {
              function foo(uint256 idx, uint256 val) external pure {
                uint256 actual;
                uint256 expected;
                require(idx < 32);
                assembly {
                  actual := byte(idx,val)
                  expected := shr(248, shl(mul(idx, 8), val))
                }
                assert(actual == expected);
              }
            }
            |]
          (_, [Qed _]) <- withSolvers Z3 1 Nothing $ \s -> checkAssert s defaultPanicCodes c Nothing [] defaultVeriOpts
          putStrLn "in bounds byte reads return the expected value"
        ,
        testCase "check-div-mod-sdiv-smod-by-zero-constant-prop" $ do
          Just c <- solcRuntime "C"
            [i|
            contract C {
              function foo(uint256 e) external pure {
                uint x = 0;
                uint y = 55;
                uint z;
                assembly { z := div(y,x) }
                assert(z == 0);
                assembly { z := div(x,y) }
                assert(z == 0);
                assembly { z := sdiv(y,x) }
                assert(z == 0);
                assembly { z := sdiv(x,y) }
                assert(z == 0);
                assembly { z := mod(y,x) }
                assert(z == 0);
                assembly { z := mod(x,y) }
                assert(z == 0);
                assembly { z := smod(y,x) }
                assert(z == 0);
                assembly { z := smod(x,y) }
                assert(z == 0);
              }
            }
            |]
          (_, [Qed _]) <- withSolvers Z3 1 Nothing $ \s -> checkAssert s defaultPanicCodes c (Just ("foo(uint256)", [AbiUIntType 256])) [] defaultVeriOpts
          putStrLn "div/mod/sdiv/smod by zero works as expected during constant propagation"
        ,
        testCase "check-asm-byte-oob" $ do
          Just c <- solcRuntime "C"
            [i|
            contract C {
              function foo(uint256 x, uint256 y) external pure {
                uint256 z;
                require(x >= 32);
                assembly { z := byte(x,y) }
                assert(z == 0);
              }
            }
            |]
          (_, [Qed _]) <- withSolvers Z3 1 Nothing $ \s -> checkAssert s defaultPanicCodes c Nothing [] defaultVeriOpts
          putStrLn "oob byte reads always return 0"
        ,
        testCase "injectivity of keccak (32 bytes)" $ do
          Just c <- solcRuntime "A"
            [i|
            contract A {
              function f(uint x, uint y) public pure {
                if (keccak256(abi.encodePacked(x)) == keccak256(abi.encodePacked(y))) assert(x == y);
              }
            }
            |]
          (res, [Qed _]) <- withSolvers Z3 1 Nothing $ \s -> checkAssert s defaultPanicCodes c (Just ("f(uint256,uint256)", [AbiUIntType 256, AbiUIntType 256])) [] defaultVeriOpts
          putStrLn $ "successfully explored: " <> show (Expr.numBranches res) <> " paths"
        ,
        testCase "injectivity of keccak all pairs (32 bytes)" $ do
          Just c <- solcRuntime "A"
            [i|
            contract A {
              function f(uint x, uint y, uint z) public pure {
                bytes32 w; bytes32 u; bytes32 v;
                w = keccak256(abi.encode(x));
                u = keccak256(abi.encode(y));
                v = keccak256(abi.encode(z));
                if (w == u) assert(x==y);
                if (w == v) assert(x==z);
                if (u == v) assert(y==z);
              }
            }
            |]
          (res, [Qed _]) <- withSolvers Z3 1 Nothing $ \s -> checkAssert s defaultPanicCodes c (Just ("f(uint256,uint256,uint256)", [AbiUIntType 256, AbiUIntType 256, AbiUIntType 256])) [] defaultVeriOpts
          putStrLn $ "successfully explored: " <> show (Expr.numBranches res) <> " paths"
        ,
        testCase "injectivity of keccak contrapositive (32 bytes)" $ do
          Just c <- solcRuntime "A"
            [i|
            contract A {
              function f(uint x, uint y) public pure {
                require (x != y);
                assert (keccak256(abi.encodePacked(x)) != keccak256(abi.encodePacked(y)));
              }
            }
            |]
          (res, [Qed _]) <- withSolvers Z3 1 Nothing $ \s -> checkAssert s defaultPanicCodes c (Just ("f(uint256,uint256)", [AbiUIntType 256, AbiUIntType 256])) [] defaultVeriOpts
          putStrLn $ "successfully explored: " <> show (Expr.numBranches res) <> " paths"
        ,
        testCase "injectivity of keccak (64 bytes)" $ do
          Just c <- solcRuntime "A"
            [i|
            contract A {
              function f(uint x, uint y, uint w, uint z) public pure {
                assert (keccak256(abi.encodePacked(x,y)) != keccak256(abi.encodePacked(w,z)));
              }
            }
            |]
          (_, [Cex (_, ctr)]) <- withSolvers Z3 1 Nothing $ \s -> checkAssert s defaultPanicCodes c (Just ("f(uint256,uint256,uint256,uint256)", replicate 4 (AbiUIntType 256))) [] defaultVeriOpts
          let x = getVar ctr "arg1"
          let y = getVar ctr "arg2"
          let w = getVar ctr "arg3"
          let z = getVar ctr "arg4"
          assertEqual "x==y for hash collision" x y
          assertEqual "w==z for hash collision" w z
          putStrLn "expected counterexample found"
        ,
        expectFail $ testCase "calldata beyond calldatasize is 0 (z3)" $ do
          Just c <- solcRuntime "A"
            [i|
            contract A {
              function f() public pure {
                uint y;
                assembly {
                  let x := calldatasize()
                  y := calldataload(x)
                }
                assert(y == 0);
              }
            }
            |]
          (res, [Qed _]) <- withSolvers Z3 1 Nothing $ \s -> checkAssert s defaultPanicCodes c Nothing [] defaultVeriOpts
          putStrLn $ "successfully explored: " <> show (Expr.numBranches res) <> " paths"
        ,
        ignoreTest $ testCase "keccak soundness" $ do
        --- using ignore to suppress huge output
          Just c <- solcRuntime "C"
            [i|
              contract C {
                mapping (uint => mapping (uint => uint)) maps;

                  function f(uint x, uint y) public view {
                  assert(maps[y][0] == maps[x][0]);
                }
              }
            |]

          -- should find a counterexample
          (_, [Cex _]) <- withSolvers Z3 1 Nothing $ \s -> checkAssert s defaultPanicCodes c (Just ("f(uint256,uint256)", [AbiUIntType 256, AbiUIntType 256])) [] defaultVeriOpts
          putStrLn "expected counterexample found"
        ,
        testCase "multiple-contracts" $ do
          let code' =
                [i|
                  contract C {
                    uint x;
                    A constant a = A(0x35D1b3F3D7966A1DFe207aa4514C12a259A0492B);

                    function call_A() public view {
                      // should fail since a.x() can be anything
                      assert(a.x() == x);
                    }
                  }
                  contract A {
                    uint public x;
                  }
                |]
              aAddr = Addr 0x35D1b3F3D7966A1DFe207aa4514C12a259A0492B
          Just c <- solcRuntime "C" code'
          Just a <- solcRuntime "A" code'
          (_, [Cex _]) <- withSolvers Z3 1 Nothing $ \s -> do
            let vm0 = abstractVM (Just ("call_A()", [])) [] c Nothing SymbolicS
            let vm = vm0
                  & set (state . callvalue) (Lit 0)
                  & over (env . contracts)
                       (Map.insert aAddr (initialContract (RuntimeCode (fromJust $ Expr.toList $ ConcreteBuf a))))
                  -- NOTE: this used to as follows, but there is no _storage field in Contract record
                  -- (Map.insert aAddr (initialContract (RuntimeCode $ ConcreteBuffer a) &
                  --                     set EVM.storage (EVM.Symbolic [] store)))
            verify s defaultVeriOpts vm (Just $ checkAssertions defaultPanicCodes)
          putStrLn "found counterexample:"
        ,
        expectFail $ testCase "calling unique contracts (read from storage)" $ do
          Just c <- solcRuntime "C"
            [i|
              contract C {
                uint x;
                A a;

                function call_A() public {
                  a = new A();
                  // should fail since x can be anything
                  assert(a.x() == x);
                }
              }
              contract A {
                uint public x;
              }
            |]
          (_, [Cex _]) <- withSolvers Z3 1 Nothing $ \s -> checkAssert s defaultPanicCodes c (Just ("call_A()", [])) [] defaultVeriOpts
          putStrLn "expected counterexample found"
        ,
        testCase "keccak concrete and sym agree" $ do
          Just c <- solcRuntime "C"
            [i|
              contract C {
                function kecc(uint x) public pure {
                  if (x == 0) {
                    assert(keccak256(abi.encode(x)) == keccak256(abi.encode(0)));
                  }
                }
              }
            |]
          (res, [Qed _]) <- withSolvers Z3 1 Nothing $ \s -> checkAssert s defaultPanicCodes c (Just ("kecc(uint256)", [AbiUIntType 256])) [] defaultVeriOpts
          putStrLn $ "successfully explored: " <> show (Expr.numBranches res) <> " paths"
        ,
        testCase "keccak concrete and sym injectivity" $ do
          Just c <- solcRuntime "A"
            [i|
              contract A {
                function f(uint x) public pure {
                  if (x !=3) assert(keccak256(abi.encode(x)) != keccak256(abi.encode(3)));
                }
              }
            |]
          (res, [Qed _]) <- withSolvers Z3 1 Nothing $ \s -> checkAssert s defaultPanicCodes c (Just ("f(uint256)", [AbiUIntType 256])) [] defaultVeriOpts
          putStrLn $ "successfully explored: " <> show (Expr.numBranches res) <> " paths"
        ,
        ignoreTest $ testCase "safemath distributivity (yul)" $ do
          let yulsafeDistributivity = hex "6355a79a6260003560e01c14156016576015601f565b5b60006000fd60a1565b603d602d604435600435607c565b6039602435600435607c565b605d565b6052604b604435602435605d565b600435607c565b141515605a57fe5b5b565b6000828201821115151560705760006000fd5b82820190505b92915050565b6000818384048302146000841417151560955760006000fd5b82820290505b92915050565b"
          let vm =  abstractVM (Just ("distributivity(uint256,uint256,uint256)", [AbiUIntType 256, AbiUIntType 256, AbiUIntType 256])) [] yulsafeDistributivity Nothing SymbolicS
<<<<<<< HEAD
          [Qed _] <-  withSolvers Z3 1 Nothing $ \s -> verify s defaultVeriOpts vm (Just $ checkAssertions defaultPanicCodes)
=======
          (_, [Qed _]) <-  withSolvers Z3 1 Nothing $ \s -> verify s defaultVeriOpts vm Nothing (Just $ checkAssertions defaultPanicCodes)
>>>>>>> 8a9bb3ed
          putStrLn "Proven"
        ,
        testCase "safemath distributivity (sol)" $ do
          Just c <- solcRuntime "C"
            [i|
              contract C {
                function distributivity(uint x, uint y, uint z) public {
                  assert(mul(x, add(y, z)) == add(mul(x, y), mul(x, z)));
                }

                function add(uint x, uint y) internal pure returns (uint z) {
                  unchecked {
                    require((z = x + y) >= x, "ds-math-add-overflow");
                    }
                }

                function mul(uint x, uint y) internal pure returns (uint z) {
                  unchecked {
                    require(y == 0 || (z = x * y) / y == x, "ds-math-mul-overflow");
                  }
                }
              }
            |]

          (_, [Qed _]) <- withSolvers Z3 1 Nothing $ \s -> checkAssert s defaultPanicCodes c (Just ("distributivity(uint256,uint256,uint256)", [AbiUIntType 256, AbiUIntType 256, AbiUIntType 256])) [] defaultVeriOpts
          putStrLn "Proven"
 ]
  , testGroup "Equivalence checking"
    [
      testCase "eq-yul-simple-cex" $ do
        Just aPrgm <- yul ""
          [i|
          {
            calldatacopy(0, 0, 32)
            switch mload(0)
            case 0 { }
            case 1 { }
            default { invalid() }
          }
          |]
        Just bPrgm <- yul ""
          [i|
          {
            calldatacopy(0, 0, 32)
            switch mload(0)
            case 0 { }
            case 2 { }
            default { invalid() }
          }
          |]
        withSolvers Z3 3 Nothing $ \s -> do
          a <- equivalenceCheck s aPrgm bPrgm defaultVeriOpts Nothing
          assertBool "Must have a difference" (not (null a))
      ,
      testCase "eq-sol-exp-qed" $ do
        Just aPrgm <- solcRuntime "C"
            [i|
              contract C {
                function a(uint8 x) public returns (uint8 b) {
                  unchecked {
                    b = x*2;
                  }
                }
              }
            |]
        Just bPrgm <- solcRuntime "C"
          [i|
              contract C {
                function a(uint8 x) public returns (uint8 b) {
                  unchecked {
                    b =  x<<1;
                  }
                }
              }
          |]
        withSolvers Z3 3 Nothing $ \s -> do
          a <- equivalenceCheck s aPrgm bPrgm defaultVeriOpts Nothing
          assertEqual "Must have no difference" [] a
          return ()
      ,
      testCase "eq-sol-exp-cex" $ do
        -- These yul programs are not equivalent: (try --calldata $(seth --to-uint256 2) for example)
        Just aPrgm <- solcRuntime "C"
            [i|
              contract C {
                function a(uint8 x) public returns (uint8 b) {
                  unchecked {
                    b = x*2+1;
                  }
                }
              }
            |]
        Just bPrgm <- solcRuntime "C"
          [i|
              contract C {
                function a(uint8 x) public returns (uint8 b) {
                  unchecked {
                    b =  x<<1;
                  }
                }
              }
          |]
        withSolvers Z3 3 Nothing $ \s -> do
          let myVeriOpts = VeriOpts{ simp = True, debug = False, maxIter = Just 2, askSmtIters = Just 2, rpcInfo = Nothing}
          a <- equivalenceCheck s aPrgm bPrgm myVeriOpts Nothing
          assertEqual "Must be different" (containsA (Cex ()) a) True
          return ()
      , testCase "eq-all-yul-optimization-tests" $ do
        let myVeriOpts = VeriOpts{ simp = True, debug = False, maxIter = Just 5, askSmtIters = Just 20, rpcInfo = Nothing }
            ignoredTests = [
                      "controlFlowSimplifier/terminating_for_nested.yul"
                    , "controlFlowSimplifier/terminating_for_nested_reversed.yul"

                    -- unbounded loop --
                    , "commonSubexpressionEliminator/branches_for.yul"
                    , "commonSubexpressionEliminator/loop.yul"
                    , "conditionalSimplifier/clear_after_if_continue.yul"
                    , "conditionalSimplifier/no_opt_if_break_is_not_last.yul"
                    , "conditionalUnsimplifier/clear_after_if_continue.yul"
                    , "conditionalUnsimplifier/no_opt_if_break_is_not_last.yul"
                    , "expressionSimplifier/inside_for.yul"
                    , "forLoopConditionIntoBody/cond_types.yul"
                    , "forLoopConditionIntoBody/simple.yul"
                    , "fullSimplify/inside_for.yul"
                    , "fullSuite/devcon_example.yul"
                    , "fullSuite/loopInvariantCodeMotion.yul"
                    , "fullSuite/no_move_loop_orig.yul"
                    , "loadResolver/loop.yul"
                    , "loopInvariantCodeMotion/multi.yul"
                    , "loopInvariantCodeMotion/recursive.yul"
                    , "loopInvariantCodeMotion/simple.yul"
                    , "redundantAssignEliminator/for_branch.yul"
                    , "redundantAssignEliminator/for_break.yul"
                    , "redundantAssignEliminator/for_continue.yul"
                    , "redundantAssignEliminator/for_decl_inside_break_continue.yul"
                    , "redundantAssignEliminator/for_deep_noremove.yul"
                    , "redundantAssignEliminator/for_deep_simple.yul"
                    , "redundantAssignEliminator/for_multi_break.yul"
                    , "redundantAssignEliminator/for_nested.yul"
                    , "redundantAssignEliminator/for_rerun.yul"
                    , "redundantAssignEliminator/for_stmnts_after_break_continue.yul"
                    , "rematerialiser/branches_for1.yul"
                    , "rematerialiser/branches_for2.yul"
                    , "rematerialiser/for_break.yul"
                    , "rematerialiser/for_continue.yul"
                    , "rematerialiser/for_continue_2.yul"
                    , "rematerialiser/for_continue_with_assignment_in_post.yul"
                    , "rematerialiser/no_remat_in_loop.yul"
                    , "ssaTransform/for_reassign_body.yul"
                    , "ssaTransform/for_reassign_init.yul"
                    , "ssaTransform/for_reassign_post.yul"
                    , "ssaTransform/for_simple.yul"
                    , "loopInvariantCodeMotion/nonMovable.yul"
                    , "unusedAssignEliminator/for_rerun.yul"
                    , "unusedAssignEliminator/for_continue_3.yul"
                    , "unusedAssignEliminator/for_deep_simple.yul"
                    , "ssaTransform/for_def_in_init.yul"
                    , "rematerialiser/many_refs_small_cost_loop.yul"
                    , "loopInvariantCodeMotion/no_move_state_loop.yul"
                    , "loopInvariantCodeMotion/dependOnVarInLoop.yul"
                    , "forLoopInitRewriter/empty_pre.yul"
                    , "loadResolver/keccak_crash.yul"
                    , "blockFlattener/for_stmt.yul" -- symb input can loop it forever
                    , "unusedAssignEliminator/for.yul" -- not infinite, just 2**256-3
                    , "loopInvariantCodeMotion/no_move_state.yul" -- not infinite, but rollaround on a large int
                    , "loopInvariantCodeMotion/non-ssavar.yul" -- same as above
                    , "forLoopInitRewriter/complex_pre.yul"
                    , "rematerialiser/some_refs_small_cost_loop.yul" -- not infinite but 100 long
                    , "forLoopInitRewriter/simple.yul"
                    , "loopInvariantCodeMotion/no_move_loop.yul"

                    -- unexpected symbolic arg --

                    -- OpCreate2
                    , "expressionSimplifier/create2_and_mask.yul"

                    -- OpCreate
                    , "expressionSimplifier/create_and_mask.yul"
                    , "expressionSimplifier/large_byte_access.yul"

                    -- OpMload
                    , "yulOptimizerTests/expressionSplitter/inside_function.yul"
                    , "fullInliner/double_inline.yul"
                    , "fullInliner/inside_condition.yul"
                    , "fullInliner/large_function_multi_use.yul"
                    , "fullInliner/large_function_single_use.yul"
                    , "fullInliner/no_inline_into_big_global_context.yul"
                    , "fullSimplify/invariant.yul"
                    , "fullSuite/abi_example1.yul"
                    , "ssaAndBack/for_loop.yul"
                    , "ssaAndBack/multi_assign_multi_var_if.yul"
                    , "ssaAndBack/multi_assign_multi_var_switch.yul"
                    , "ssaAndBack/two_vars.yul"
                    , "ssaTransform/multi_assign.yul"
                    , "ssaTransform/multi_decl.yul"
                    , "expressionSplitter/inside_function.yul"
                    , "fullSuite/ssaReverseComplex.yul"

                    -- OpMstore
                    , "commonSubexpressionEliminator/function_scopes.yul"
                    , "commonSubexpressionEliminator/variable_for_variable.yul"
                    , "expressionSplitter/trivial.yul"
                    , "fullInliner/multi_return.yul"
                    , "fullSimplify/constant_propagation.yul"
                    , "fullSimplify/identity_rules_complex.yul"
                    , "fullSuite/medium.yul"
                    , "loadResolver/memory_with_msize.yul"
                    , "loadResolver/merge_known_write.yul"
                    , "loadResolver/merge_known_write_with_distance.yul"
                    , "loadResolver/merge_unknown_write.yul"
                    , "loadResolver/reassign_value_expression.yul"
                    , "loadResolver/second_mstore_with_delta.yul"
                    , "loadResolver/second_store_with_delta.yul"
                    , "loadResolver/simple.yul"
                    , "loadResolver/simple_memory.yul"
                    , "fullSuite/ssaReverse.yul"
                    , "rematerialiser/cheap_caller.yul"
                    , "rematerialiser/non_movable_instruction.yul"
                    , "ssaAndBack/multi_assign.yul"
                    , "ssaAndBack/multi_assign_if.yul"
                    , "ssaAndBack/multi_assign_switch.yul"
                    , "ssaAndBack/simple.yul"
                    , "ssaReverser/simple.yul"

                    -- OpMstore8
                    , "loadResolver/memory_with_different_kinds_of_invalidation.yul"

                    -- OpRevert
                    , "ssaAndBack/ssaReverse.yul"
                    , "redundantAssignEliminator/for_continue_3.yul"
                    , "controlFlowSimplifier/terminating_for_revert.yul"

                    -- invalid test --
                    -- https://github.com/ethereum/solidity/issues/9500
                    , "commonSubexpressionEliminator/object_access.yul"
                    , "expressionSplitter/object_access.yul"
                    , "fullSuite/stack_compressor_msize.yul"
                    , "varNameCleaner/function_names.yul"

                    -- stack too deep --
                    , "fullSuite/abi2.yul"
                    , "fullSuite/aztec.yul"
                    , "stackCompressor/inlineInBlock.yul"
                    , "stackCompressor/inlineInFunction.yul"
                    , "stackCompressor/unusedPrunerWithMSize.yul"
                    , "wordSizeTransform/function_call.yul"
                    , "fullInliner/no_inline_into_big_function.yul"
                    , "controlFlowSimplifier/switch_only_default.yul"
                    , "stackLimitEvader" -- all that are in this subdirectory

                    -- wrong number of args --
                    , "wordSizeTransform/functional_instruction.yul"
                    , "wordSizeTransform/if.yul"
                    , "wordSizeTransform/or_bool_renamed.yul"
                    , "wordSizeTransform/switch_1.yul"
                    , "wordSizeTransform/switch_2.yul"
                    , "wordSizeTransform/switch_3.yul"
                    , "wordSizeTransform/switch_4.yul"
                    , "wordSizeTransform/switch_5.yul"
                    , "unusedFunctionParameterPruner/too_many_arguments.yul"

                    -- typed yul --
                    , "conditionalSimplifier/add_correct_type_wasm.yul"
                    , "conditionalSimplifier/add_correct_type.yul"
                    , "disambiguator/for_statement.yul"
                    , "disambiguator/funtion_call.yul"
                    , "disambiguator/if_statement.yul"
                    , "disambiguator/long_names.yul"
                    , "disambiguator/switch_statement.yul"
                    , "disambiguator/variables_clash.yul"
                    , "disambiguator/variables_inside_functions.yul"
                    , "disambiguator/variables.yul"
                    , "expressionInliner/simple.yul"
                    , "expressionInliner/with_args.yul"
                    , "expressionSplitter/typed.yul"
                    , "fullInliner/multi_return_typed.yul"
                    , "functionGrouper/empty_block.yul"
                    , "functionGrouper/multi_fun_mixed.yul"
                    , "functionGrouper/nested_fun.yul"
                    , "functionGrouper/single_fun.yul"
                    , "functionHoister/empty_block.yul"
                    , "functionHoister/multi_mixed.yul"
                    , "functionHoister/nested.yul"
                    , "functionHoister/single.yul"
                    , "mainFunction/empty_block.yul"
                    , "mainFunction/multi_fun_mixed.yul"
                    , "mainFunction/nested_fun.yul"
                    , "mainFunction/single_fun.yul"
                    , "ssaTransform/typed_for.yul"
                    , "ssaTransform/typed_switch.yul"
                    , "ssaTransform/typed.yul"
                    , "varDeclInitializer/typed.yul"

                    -- New: symbolic index on MSTORE/MLOAD/CopySlice/CallDataCopy/ExtCodeCopy/Revert,
                    --      or exponent is symbolic (requires symbolic gas)
                    --      or SHA3 offset symbolic
                    , "blockFlattener/basic.yul"
                    , "commonSubexpressionEliminator/case2.yul"
                    , "equalStoreEliminator/indirect_inferrence.yul"
                    , "expressionJoiner/reassignment.yul"
                    , "expressionSimplifier/exp_simplifications.yul"
                    , "expressionSimplifier/zero_length_read.yul"
                    , "expressionSimplifier/side_effects_in_for_condition.yul"
                    , "fullSuite/create_and_mask.yul"
                    , "fullSuite/unusedFunctionParameterPruner_return.yul"
                    , "fullSuite/unusedFunctionParameterPruner_simple.yul"
                    , "fullSuite/unusedFunctionParameterPruner.yul"
                    , "loadResolver/double_mload_with_other_reassignment.yul"
                    , "loadResolver/double_mload_with_reassignment.yul"
                    , "loadResolver/double_mload.yul"
                    , "loadResolver/keccak_reuse_basic.yul"
                    , "loadResolver/keccak_reuse_expr_mstore.yul"
                    , "loadResolver/keccak_reuse_msize.yul"
                    , "loadResolver/keccak_reuse_mstore.yul"
                    , "loadResolver/keccak_reuse_reassigned_branch.yul"
                    , "loadResolver/keccak_reuse_reassigned_value.yul"
                    , "loadResolver/keccak_symbolic_memory.yul"
                    , "loadResolver/merge_mload_with_known_distance.yul"
                    , "loadResolver/mload_self.yul"
                    , "loadResolver/keccak_reuse_in_expression.yul"
                    , "loopInvariantCodeMotion/complex_move.yul"
                    , "loopInvariantCodeMotion/move_memory_function.yul"
                    , "loopInvariantCodeMotion/move_state_function.yul"
                    , "loopInvariantCodeMotion/no_move_memory.yul"
                    , "loopInvariantCodeMotion/no_move_storage.yul"
                    , "loopInvariantCodeMotion/not_first.yul"
                    , "ssaAndBack/single_assign_if.yul"
                    , "ssaAndBack/single_assign_switch.yul"
                    , "structuralSimplifier/switch_inline_no_match.yul"
                    , "unusedFunctionParameterPruner/simple.yul"
                    , "unusedStoreEliminator/covering_calldatacopy.yul"
                    , "unusedStoreEliminator/remove_before_revert.yul"
                    , "unusedStoreEliminator/unknown_length2.yul"
                    , "unusedStoreEliminator/unrelated_relative.yul"

                    -- Takes too long, would timeout on most test setups.
                    -- We could probably fix these by "bunching together" queries
                    , "fullSuite/clear_after_if_continue.yul"
                    , "reasoningBasedSimplifier/smod.yul"
                    , "reasoningBasedSimplifier/mulmod.yul"

                    -- TODO check what's wrong with these!
                    , "unusedStoreEliminator/create_inside_function.yul"
                    , "fullSimplify/not_applied_removes_non_constant_and_not_movable.yul" -- create bug?
                    , "unusedStoreEliminator/create.yul" -- create bug?
                    , "fullSuite/extcodelength.yul" -- extcodecopy bug?
                    , "loadResolver/keccak_short.yul" -- keccak bug
                    , "reasoningBasedSimplifier/signed_division.yul" -- ACTUAL bug, SDIV I think?
                    ]

        let dir = "solidity/test/libyul/yulOptimizerTests"
        dircontents <- System.Directory.listDirectory dir
        let
          fullpaths = map ((dir ++ "/") ++) dircontents
          recursiveList :: [FilePath] -> [FilePath] -> IO [FilePath]
          recursiveList (a:ax) b =  do
              isdir <- doesDirectoryExist a
              case isdir of
                True  -> do
                    fs <- System.Directory.listDirectory a
                    let fs2 = map ((a ++ "/") ++) fs
                    recursiveList (ax++fs2) b
                False -> recursiveList ax (a:b)
          recursiveList [] b = pure b
        files <- recursiveList fullpaths []
        --
        let filesFiltered = filter (\file -> not $ any (\filt -> Data.List.isSubsequenceOf filt file) ignoredTests) files
        --
        -- Takes one file which follows the Solidity Yul optimizer unit tests format,
        -- extracts both the nonoptimized and the optimized versions, and checks equivalence.
        forM_ filesFiltered (\f-> do
          origcont <- readFile f
          let
            onlyAfter pattern (a:ax) = if a =~ pattern then (a:ax) else onlyAfter pattern ax
            onlyAfter _ [] = []
            replaceOnce pat repl inp = go inp [] where
              go (a:ax) b = if a =~ pat then let a2 = replaceAll repl $ a *=~ pat in b ++ a2:ax
                                        else go ax (b ++ [a])
              go [] b = b

            -- takes a yul program and ensures memory is symbolic by prepending
            -- `calldatacopy(0,0,1024)`. (calldata is symbolic, but memory starts empty).
            -- This forces the exploration of more branches, and makes the test vectors a
            -- little more thorough.
            symbolicMem (a:ax) = if a =~ [re|"^ *object"|] then
                                      let a2 = replaceAll "a calldatacopy(0,0,1024)" $ a *=~ [re|code {|]
                                      in (a2:ax)
                                    else replaceOnce [re|^ *{|] "{\ncalldatacopy(0,0,1024)" $ onlyAfter [re|^ *{|] (a:ax)
            symbolicMem _ = error "Program too short"

            unfiltered = lines origcont
            filteredASym = symbolicMem [ x | x <- unfiltered, (not $ x =~ [re|^//|]) && (not $ x =~ [re|^$|]) ]
            filteredBSym = symbolicMem [ replaceAll "" $ x *=~[re|^//|] | x <- onlyAfter [re|^// step:|] unfiltered, not $ x =~ [re|^$|] ]
          start <- getCurrentTime
          putStrLn $ "Checking file: " <> f
          when (debug myVeriOpts) $ do
            putStrLn "-------------Original Below-----------------"
            mapM_ putStrLn unfiltered
            putStrLn "------------- Filtered A + Symb below-----------------"
            mapM_ putStrLn filteredASym
            putStrLn "------------- Filtered B + Symb below-----------------"
            mapM_ putStrLn filteredBSym
            putStrLn "------------- END -----------------"
          Just aPrgm <- yul "" $ T.pack $ unlines filteredASym
          Just bPrgm <- yul "" $ T.pack $ unlines filteredBSym
          withSolvers CVC5 6 (Just 3) $ \s -> do
            res <- equivalenceCheck s aPrgm bPrgm myVeriOpts Nothing
            end <- getCurrentTime
            case containsA (Cex()) res of
              False -> do
                print $ "OK. Took " <> (show $ diffUTCTime end start) <> " seconds"
                let timeouts = filter (\(_, _, c) -> c == EVM.SymExec.Timeout()) res
                unless (null timeouts) $ putStrLn $ "But " <> (show $ length timeouts) <> " timeout(s) occurred"
              True -> do
                putStrLn $ "Not OK: " <> show f <> " Got: " <> show res
                error "Was NOT equivalent, error"
           )
    ]
  ]
  where
    (===>) = assertSolidityComputation


checkEquiv :: (Typeable a) => Expr a -> Expr a -> IO Bool
checkEquiv l r = withSolvers Z3 1 (Just 100) $ \solvers -> do
  if l == r
     then do
       putStrLn "skip"
       pure True
     else do
       let smt = assertProps [l ./= r]
       res <- checkSat solvers smt
       print res
       pure $ case res of
         Unsat -> True
         EVM.SMT.Unknown -> True
         Sat _ -> False
         Error _ -> False


runSimpleVM :: ByteString -> ByteString -> Maybe ByteString
runSimpleVM x ins = case loadVM x of
                      Nothing -> Nothing
                      Just vm -> let calldata' = (ConcreteBuf ins)
                       in case runState (assign (state.calldata) calldata' >> exec) vm of
                            (VMSuccess (ConcreteBuf bs), _) -> Just bs
                            _ -> Nothing

loadVM :: ByteString -> Maybe VM
loadVM x =
    case runState exec (vmForEthrunCreation x) of
       (VMSuccess (ConcreteBuf targetCode), vm1) -> do
         let target = view (state . contract) vm1
             vm2 = execState (replaceCodeOfSelf (RuntimeCode (fromJust $ Expr.toList $ ConcreteBuf targetCode))) vm1
         return $ snd $ flip runState vm2
                (do resetState
                    assign (state . gas) 0xffffffffffffffff -- kludge
                    loadContract target)
       _ -> Nothing

hex :: ByteString -> ByteString
hex s =
  case Hex.decode s of
    Right x -> x
    Left e -> error e

singleContract :: Text -> Text -> IO (Maybe ByteString)
singleContract x s =
  solidity x [i|
    pragma experimental ABIEncoderV2;
    contract ${x} { ${s} }
  |]

defaultDataLocation :: AbiType -> Text
defaultDataLocation t =
  if (case t of
        AbiBytesDynamicType -> True
        AbiStringType -> True
        AbiArrayDynamicType _ -> True
        AbiArrayType _ _ -> True
        _ -> False)
  then "memory"
  else ""

runFunction :: Text -> ByteString -> IO (Maybe ByteString)
runFunction c input = do
  Just x <- singleContract "X" c
  return $ runSimpleVM x input

runStatements
  :: Text -> [AbiValue] -> AbiType
  -> IO (Maybe ByteString)
runStatements stmts args t = do
  let params =
        T.intercalate ", "
          (map (\(x, c) -> abiTypeSolidity (abiValueType x)
                             <> " " <> defaultDataLocation (abiValueType x)
                             <> " " <> T.pack [c])
            (zip args "abcdefg"))
      s =
        "foo(" <> T.intercalate ","
                    (map (abiTypeSolidity . abiValueType) args) <> ")"

  runFunction [i|
    function foo(${params}) public pure returns (${abiTypeSolidity t} ${defaultDataLocation t} x) {
      ${stmts}
    }
  |] (abiMethod s (AbiTuple $ Vector.fromList args))

getStaticAbiArgs :: Int -> VM -> [Expr EWord]
getStaticAbiArgs n vm =
  let cd = view (state . calldata) vm
  in decodeStaticArgs 4 n cd

-- includes shaving off 4 byte function sig
decodeAbiValues :: [AbiType] -> ByteString -> [AbiValue]
decodeAbiValues types bs =
  let AbiTuple xy = decodeAbiValue (AbiTupleType $ Vector.fromList types) (BS.fromStrict (BS.drop 4 bs))
  in Vector.toList xy

newtype Bytes = Bytes ByteString
  deriving Eq

instance Show Bytes where
  showsPrec _ (Bytes x) _ = show (BS.unpack x)

instance Arbitrary Bytes where
  arbitrary = fmap (Bytes . BS.pack) arbitrary

newtype RLPData = RLPData RLP
  deriving (Eq, Show)

-- bias towards bytestring to try to avoid infinite recursion
instance Arbitrary RLPData where
  arbitrary = frequency
   [(5, do
           Bytes bytes <- arbitrary
           return $ RLPData $ BS bytes)
   , (1, do
         k <- choose (0,10)
         ls <- vectorOf k arbitrary
         return $ RLPData $ List [r | RLPData r <- ls])
   ]

instance Arbitrary Word128 where
  arbitrary = liftM2 fromHiAndLo arbitrary arbitrary

instance Arbitrary Word256 where
  arbitrary = liftM2 fromHiAndLo arbitrary arbitrary

instance Arbitrary W256 where
  arbitrary = fmap W256 arbitrary

instance Arbitrary (Expr Storage) where
  arbitrary = sized genStorage

instance Arbitrary (Expr EWord) where
  arbitrary = sized defaultWord

instance Arbitrary (Expr Byte) where
  arbitrary = sized genByte

instance Arbitrary (Expr Buf) where
  arbitrary = sized defaultBuf

instance Arbitrary (Expr End) where
  arbitrary = sized genEnd

newtype LitOnly a = LitOnly a
  deriving (Show, Eq)

instance Arbitrary (LitOnly (Expr Byte)) where
  arbitrary = LitOnly . LitByte <$> arbitrary

instance Arbitrary (LitOnly (Expr EWord)) where
  arbitrary = LitOnly . Lit <$> arbitrary

instance Arbitrary (LitOnly (Expr Buf)) where
  arbitrary = LitOnly . ConcreteBuf <$> arbitrary

genByte :: Int -> Gen (Expr Byte)
genByte 0 = fmap LitByte arbitrary
genByte sz = oneof
  [ liftM2 IndexWord subWord subWord
  , liftM2 ReadByte subWord subBuf
  ]
  where
    subWord = defaultWord (sz `div` 10)
    subBuf = defaultBuf (sz `div` 10)

genLit :: W256 -> Gen (Expr EWord)
genLit bound = do
  w <- arbitrary
  pure $ Lit (w `mod` bound)

genNat :: Gen Int
genNat = fmap fromIntegral (arbitrary :: Gen Natural)

genName :: Gen Text
genName = fmap T.pack $ listOf1 (oneof . (fmap pure) $ ['a'..'z'] <> ['A'..'Z'])

genEnd :: Int -> Gen (Expr End)
genEnd 0 = oneof
 [ pure $ Invalid []
 , pure $ EVM.Types.IllegalOverflow []
 , pure $ SelfDestruct []
 ]
genEnd sz = oneof
 [ fmap (EVM.Types.Revert []) subBuf
 , liftM3 Return (return []) subBuf subStore
 , liftM3 ITE subWord subEnd subEnd
 ]
 where
   subBuf = defaultBuf (sz `div` 2)
   subStore = genStorage (sz `div` 2)
   subWord = defaultWord (sz `div` 2)
   subEnd = genEnd (sz `div` 2)

genWord :: Int -> Int -> Gen (Expr EWord)
genWord litFreq 0 = frequency
  [ (litFreq, do
      val <- frequency
       [ (10, fmap (`mod` 100) arbitrary)
       , (1, arbitrary)
       ]
      pure $ Lit val
    )
  , (1, oneof
      [ pure Origin
      , pure Coinbase
      , pure Timestamp
      , pure BlockNumber
      , pure PrevRandao
      , pure GasLimit
      , pure ChainId
      , pure BaseFee
      , fmap CallValue genNat
      , fmap Caller genNat
      , fmap Address genNat
      --, liftM2 SelfBalance arbitrary arbitrary
      --, liftM2 Gas arbitrary arbitrary
      , fmap Lit arbitrary
      , fmap Var genName
      ]
    )
  ]
genWord litFreq sz = frequency
  [ (litFreq, do
      val <- frequency
       [ (10, fmap (`mod` 100) arbitrary)
       , (1, arbitrary)
       ]
      pure $ Lit val
    )
  , (1, oneof
    [ liftM2 Add subWord subWord
    , liftM2 Sub subWord subWord
    , liftM2 Mul subWord subWord
    , liftM2 Div subWord subWord
    , liftM2 SDiv subWord subWord
    , liftM2 Mod subWord subWord
    , liftM2 SMod subWord subWord
    --, liftM3 AddMod subWord subWord subWord
    --, liftM3 MulMod subWord subWord subWord -- it works, but it's VERY SLOW
    --, liftM2 Exp subWord litWord
    , liftM2 SEx subWord subWord
    , liftM2 Min subWord subWord
    , liftM2 LT subWord subWord
    , liftM2 GT subWord subWord
    , liftM2 LEq subWord subWord
    , liftM2 GEq subWord subWord
    , liftM2 SLT subWord subWord
    --, liftM2 SGT subWord subWord
    , liftM2 Eq subWord subWord
    , fmap IsZero subWord
    , liftM2 And subWord subWord
    , liftM2 Or subWord subWord
    , liftM2 Xor subWord subWord
    , fmap Not subWord
    , liftM2 SHL subWord subWord
    , liftM2 SHR subWord subWord
    , liftM2 SAR subWord subWord
    , fmap BlockHash subWord
    --, liftM3 Balance arbitrary arbitrary subWord
    --, fmap CodeSize subWord
    --, fmap ExtCodeHash subWord
    , fmap Keccak subBuf
    , fmap SHA256 subBuf
    , liftM3 SLoad subWord subWord subStore
    , liftM2 ReadWord subWord subBuf
    , fmap BufLength subBuf
    , do
      one <- subByte
      two <- subByte
      three <- subByte
      four <- subByte
      five <- subByte
      six <- subByte
      seven <- subByte
      eight <- subByte
      nine <- subByte
      ten <- subByte
      eleven <- subByte
      twelve <- subByte
      thirteen <- subByte
      fourteen <- subByte
      fifteen <- subByte
      sixteen <- subByte
      seventeen <- subByte
      eighteen <- subByte
      nineteen <- subByte
      twenty <- subByte
      twentyone <- subByte
      twentytwo <- subByte
      twentythree <- subByte
      twentyfour <- subByte
      twentyfive <- subByte
      twentysix <- subByte
      twentyseven <- subByte
      twentyeight <- subByte
      twentynine <- subByte
      thirty <- subByte
      thirtyone <- subByte
      thirtytwo <- subByte
      pure $ JoinBytes
        one two three four five six seven eight nine ten
        eleven twelve thirteen fourteen fifteen sixteen
        seventeen eighteen nineteen twenty twentyone
        twentytwo twentythree twentyfour twentyfive
        twentysix twentyseven twentyeight twentynine
        thirty thirtyone thirtytwo
    ])
  ]
 where
   subWord = genWord litFreq (sz `div` 5)
   subBuf = defaultBuf (sz `div` 10)
   subStore = genStorage (sz `div` 10)
   subByte = genByte (sz `div` 10)

defaultBuf :: Int -> Gen (Expr Buf)
defaultBuf = genBuf (4_000_000)

defaultWord :: Int -> Gen (Expr EWord)
defaultWord = genWord 10

maybeBoundedLit :: W256 -> Gen (Expr EWord)
maybeBoundedLit bound = do
  o <- (arbitrary :: Gen (Expr EWord))
  pure $ case o of
        Lit w -> Lit $ w `mod` bound
        _ -> o

genBuf :: W256 -> Int -> Gen (Expr Buf)
genBuf _ 0 = oneof
  [ fmap AbstractBuf genName
  , fmap ConcreteBuf arbitrary
  ]
genBuf bound sz = oneof
  [ liftM3 WriteWord (maybeBoundedLit bound) subWord subBuf
  , liftM3 WriteByte (maybeBoundedLit bound) subByte subBuf
  -- we don't generate copyslice instances where:
  --   - size is abstract
  --   - size > 100 (due to unrolling in SMT.hs)
  --   - literal dstOffsets are > 4,000,000 (due to unrolling in SMT.hs)
  -- n.b. that 4,000,000 is the theoretical maximum memory size given a 30,000,000 block gas limit
  , liftM5 CopySlice subWord (maybeBoundedLit bound) smolLitWord subBuf subBuf
  ]
  where
    -- copySlice gets unrolled in the generated SMT so we can't go too crazy here
    smolLitWord = do
      w <- arbitrary
      pure $ Lit (w `mod` 100)
    subWord = defaultWord (sz `div` 5)
    subByte = genByte (sz `div` 10)
    subBuf = genBuf bound (sz `div` 10)

genStorage :: Int -> Gen (Expr Storage)
genStorage 0 = oneof
  [ pure AbstractStore
  , pure EmptyStore
  --, fmap ConcreteStore arbitrary
  ]
genStorage sz = liftM4 SStore subWord subWord subWord subStore
  where
    subStore = genStorage (sz `div` 10)
    subWord = defaultWord (sz `div` 5)

data Invocation
  = SolidityCall Text [AbiValue]
  deriving Show

getVar :: EVM.SMT.SMTCex -> Text -> W256
getVar cex name = fromJust $ Map.lookup (Var name) (vars cex)

assertSolidityComputation :: Invocation -> AbiValue -> IO ()
assertSolidityComputation (SolidityCall s args) x =
  do y <- runStatements s args (abiValueType x)
     assertEqual (T.unpack s)
       (fmap Bytes (Just (encodeAbiValue x)))
       (fmap Bytes y)

bothM :: (Monad m) => (a -> m b) -> (a, a) -> m (b, b)
bothM f (a, a') = do
  b  <- f a
  b' <- f a'
  return (b, b')

applyPattern :: String -> TestTree  -> TestTree
applyPattern p = localOption (TestPattern (parseExpr p))

runDappTestCustom :: FilePath -> Text -> Maybe Integer -> Bool -> IO Bool
runDappTestCustom testFile match maxIter ffiAllowed = do
  root <- Paths.getDataDir
  (json, _) <- compileWithDSTest testFile
  --TIO.writeFile "output.json" json
  withCurrentDirectory root $ do
    withSystemTempFile "output.json" $ \file handle -> do
      hClose handle
      TIO.writeFile file json
      withSolvers Z3 1 Nothing $ \solvers -> do
        opts <- testOpts solvers root json match maxIter ffiAllowed
        dappTest opts file Nothing

runDappTest :: FilePath -> Text -> IO Bool
runDappTest testFile match = runDappTestCustom testFile match Nothing True

debugDappTest :: FilePath -> IO ()
debugDappTest testFile = do
  root <- Paths.getDataDir
  (json, _) <- compileWithDSTest testFile
  --TIO.writeFile "output.json" json
  withCurrentDirectory root $ do
    withSystemTempFile "output.json" $ \file handle -> do
      hClose handle
      TIO.writeFile file json
      withSolvers Z3 1 Nothing $ \solvers -> do
        opts <- testOpts solvers root json ".*" Nothing True
        TTY.main opts root file

testOpts :: SolverGroup -> FilePath -> Text -> Text -> Maybe Integer -> Bool -> IO UnitTestOptions
testOpts solvers root solcJson match maxIter allowFFI = do
  srcInfo <- case readJSON solcJson of
               Nothing -> error "Could not read solc json"
               Just (contractMap, asts, sources) -> do
                 sourceCache <- makeSourceCache sources asts
                 pure $ dappInfo root contractMap sourceCache

  params <- getParametersFromEnvironmentVariables Nothing

  pure EVM.UnitTest.UnitTestOptions
    { EVM.UnitTest.solvers = solvers
    , EVM.UnitTest.rpcInfo = Nothing
    , EVM.UnitTest.maxIter = maxIter
    , EVM.UnitTest.askSmtIters = Nothing
    , EVM.UnitTest.smtdebug = False
    , EVM.UnitTest.smtTimeout = Nothing
    , EVM.UnitTest.solver = Nothing
    , EVM.UnitTest.covMatch = Nothing
    , EVM.UnitTest.verbose = Just 1
    , EVM.UnitTest.match = match
    , EVM.UnitTest.maxDepth = Nothing
    , EVM.UnitTest.fuzzRuns = 100
    , EVM.UnitTest.replay = Nothing
    , EVM.UnitTest.vmModifier = id
    , EVM.UnitTest.testParams = params
    , EVM.UnitTest.dapp = srcInfo
    , EVM.UnitTest.ffiAllowed = allowFFI
    }

compileWithDSTest :: FilePath -> IO (Text, Text)
compileWithDSTest src =
  withSystemTempFile "input.json" $ \file handle -> do
    hClose handle
    dsTest <- readFile =<< Paths.getDataFileName "test/contracts/lib/test.sol"
    erc20 <- readFile =<< Paths.getDataFileName "test/contracts/lib/erc20.sol"
    testFilePath <- Paths.getDataFileName src
    testFile <- readFile testFilePath
    TIO.writeFile file
      [i|
      {
        "language": "Solidity",
        "sources": {
          "ds-test/test.sol": {
            "content": ${dsTest}
          },
          "lib/erc20.sol": {
            "content": ${erc20}
          },
          "test.sol": {
            "content": ${testFile}
          }
        },
        "settings": {
          "metadata": {
            "useLiteralContent": true
          },
          "outputSelection": {
            "*": {
              "*": [
                "metadata",
                "evm.bytecode",
                "evm.deployedBytecode",
                "abi",
                "storageLayout",
                "evm.bytecode.sourceMap",
                "evm.bytecode.linkReferences",
                "evm.bytecode.generatedSources",
                "evm.deployedBytecode.sourceMap",
                "evm.deployedBytecode.linkReferences",
                "evm.deployedBytecode.generatedSources"
              ],
              "": [
                "ast"
              ]
            }
          }
        }
      }
      |]
    x <- T.pack <$>
      readProcess
        "solc"
        ["--allow-paths", file, "--standard-json", file]
        ""
    return (x, T.pack testFilePath)<|MERGE_RESOLUTION|>--- conflicted
+++ resolved
@@ -1667,11 +1667,7 @@
         ignoreTest $ testCase "safemath distributivity (yul)" $ do
           let yulsafeDistributivity = hex "6355a79a6260003560e01c14156016576015601f565b5b60006000fd60a1565b603d602d604435600435607c565b6039602435600435607c565b605d565b6052604b604435602435605d565b600435607c565b141515605a57fe5b5b565b6000828201821115151560705760006000fd5b82820190505b92915050565b6000818384048302146000841417151560955760006000fd5b82820290505b92915050565b"
           let vm =  abstractVM (Just ("distributivity(uint256,uint256,uint256)", [AbiUIntType 256, AbiUIntType 256, AbiUIntType 256])) [] yulsafeDistributivity Nothing SymbolicS
-<<<<<<< HEAD
-          [Qed _] <-  withSolvers Z3 1 Nothing $ \s -> verify s defaultVeriOpts vm (Just $ checkAssertions defaultPanicCodes)
-=======
-          (_, [Qed _]) <-  withSolvers Z3 1 Nothing $ \s -> verify s defaultVeriOpts vm Nothing (Just $ checkAssertions defaultPanicCodes)
->>>>>>> 8a9bb3ed
+          (_, [Qed _]) <-  withSolvers Z3 1 Nothing $ \s -> verify s defaultVeriOpts vm (Just $ checkAssertions defaultPanicCodes)
           putStrLn "Proven"
         ,
         testCase "safemath distributivity (sol)" $ do
